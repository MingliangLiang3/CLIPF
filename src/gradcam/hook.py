--- conflicted
+++ resolved
@@ -26,13 +26,9 @@
 
     @property
     def gradient(self) -> torch.Tensor:
-<<<<<<< HEAD
         return self.data.grad
 
 #optional print hook
 def print_hook(module, input, output):
     print(output.shape)
-    return None
-=======
-        return self.data.grad
->>>>>>> 9ff43821
+    return None