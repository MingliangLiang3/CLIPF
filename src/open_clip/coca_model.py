from typing import Optional

import torch
from torch import nn
from torch.nn import functional as F
import numpy as np
from dataclasses import dataclass

from .transformer import (
    LayerNormFp32,
    LayerNorm,
    QuickGELU,
    MultimodalTransformer,
)
from .model import CLIPTextCfg, CLIPVisionCfg, _build_vision_tower, _build_text_tower
from .generation_utils import top_a, top_k, top_p, prepare_inputs_for_generation
from transformers import BeamSearchScorer, LogitsProcessorList, MinLengthLogitsProcessor, StoppingCriteriaList

from .generation_utils import validate_stopping_criteria
from typing import Any, Callable, Iterable, List, Optional, Tuple, Union, Dict


@dataclass
class MultimodalCfg(CLIPTextCfg):
    mlp_ratio: int = 4
    dim_head: int = 64
    heads: int = 8
    n_queries: int = 256
    attn_pooler_heads: int = 8
    latent_dim: int = 512


class CoCaEncoderDecoder(nn.Module):
    def __init__(self, encoder, decoder) -> None:
        super().__init__()
        self.encoder = encoder
        self.decoder = decoder

    @torch.jit.ignore
    def set_grad_checkpointing(self, enable=True):
        self.encoder.set_grad_checkpointing(enable)
        self.decoder.set_grad_checkpointing(enable)


def _build_encoder_decoder_tower(
        embed_dim,
        multimodal_cfg,
        text_cfg,
        quick_gelu: bool = False,
        cast_dtype: Optional[torch.dtype] = None,
):
    multimodal_cfg = MultimodalCfg(**multimodal_cfg) if isinstance(multimodal_cfg, dict) else multimodal_cfg
    text_cfg = CLIPTextCfg(**text_cfg) if isinstance(text_cfg, dict) else text_cfg

    encoder = _build_text_tower(
        multimodal_cfg.latent_dim,
        text_cfg=text_cfg,
        quick_gelu=quick_gelu,
        cast_dtype=cast_dtype
    )

    vocab_size = (
        encoder.config.vocab_size  # for hf models
        if hasattr(text_cfg, "hf_model_name") and text_cfg.hf_model_name is not None
        else multimodal_cfg.vocab_size
    )

    act_layer = QuickGELU if quick_gelu else nn.GELU
    norm_layer = (
        LayerNormFp32 if cast_dtype in (torch.float16, torch.bfloat16) else LayerNorm
    )

    decoder = MultimodalTransformer(
        context_length=multimodal_cfg.context_length,
        width=multimodal_cfg.width,
        heads=multimodal_cfg.heads,
        layers=multimodal_cfg.layers,
        ls_init_value=multimodal_cfg.ls_init_value,
        output_dim=embed_dim,
        act_layer=act_layer,
        norm_layer=norm_layer,
    )

    return CoCaEncoderDecoder(encoder, decoder), multimodal_cfg, vocab_size


class CoCa(nn.Module):
    def __init__(
            self,
            embed_dim,
            multimodal_cfg: MultimodalCfg,
            text_cfg: CLIPTextCfg,
            vision_cfg: CLIPVisionCfg,
            quick_gelu: bool = False,
            cast_dtype: Optional[torch.dtype] = None,
            pad_id: int = 0
    ):
        super().__init__()
        multimodal_cfg = MultimodalCfg(**multimodal_cfg) if isinstance(multimodal_cfg, dict) else multimodal_cfg
        text_cfg = CLIPTextCfg(**text_cfg) if isinstance(text_cfg, dict) else text_cfg
        vision_cfg = CLIPVisionCfg(**vision_cfg) if isinstance(vision_cfg, dict) else vision_cfg

        norm_layer = (
            LayerNormFp32
            if cast_dtype in (torch.float16, torch.bfloat16)
            else LayerNorm
        )

        self.text, multimodal_cfg, vocab_size = _build_encoder_decoder_tower(
            embed_dim, multimodal_cfg, text_cfg, quick_gelu, cast_dtype
        )
        self.visual = _build_vision_tower(
            multimodal_cfg.latent_dim, vision_cfg, quick_gelu, cast_dtype
        )

        self.to_logits = nn.Sequential(
            norm_layer(multimodal_cfg.width), nn.Linear(multimodal_cfg.width, vocab_size, bias=False)
        )

        self.logit_scale = nn.Parameter(torch.ones([]) * np.log(1 / 0.07))
        self.pad_id = pad_id

    @torch.jit.ignore
    def set_grad_checkpointing(self, enable=True):
        self.visual.set_grad_checkpointing(enable)
        self.text.set_grad_checkpointing(enable)

    def encode_image(self, images, normalize=True, return_tokens=False):
        image_latent, tokens_embs = self.visual(images, output_tokens=True)
        image_latent = F.normalize(image_latent, dim=-1) if normalize else image_latent
        return (image_latent, tokens_embs) if return_tokens else image_latent

<<<<<<< HEAD
    def encode_text(self, text, normalize=True, return_tokens=False):
        text = text[:, :-1]  # make space for CLS token
=======
    def encode_text(self, text, normalize=True, return_tokens=False, add_cls=True):
        text = text[:, :-1] if add_cls else text # make space for CLS token
>>>>>>> dc8c1285
        text_latent, token_emb = self.text.encoder(text, output_tokens=True)
        text_latent = F.normalize(text_latent, dim=-1) if normalize else text_latent
        return (text_latent, token_emb) if return_tokens else text_latent

    def forward(self, image, text, output_dict=False, image_latent=None, image_embs=None, add_cls=True):

        text_latent, token_embs = self.encode_text(text, return_tokens=True, add_cls=add_cls)
        if image_latent is None or image_embs is None:
            image_latent, image_embs = self.encode_image(image, return_tokens=True)

<<<<<<< HEAD
        text_latent, token_embs = self.encode_text(text, return_tokens=True)
        image_latent, image_embs = self.encode_image(image, return_tokens=True)

=======
>>>>>>> dc8c1285
        # TODO: add assertion to avoid bugs?
        labels = text[:, -token_embs.shape[1]:]

        token_embs = self.text.decoder(image_embs, token_embs)
        logits = self.to_logits(token_embs)
        if output_dict:
            return {
                "image_features": image_latent,
                "text_features": text_latent,
                "logits": logits,
                "labels": labels,
                "logit_scale": self.logit_scale.exp()
            }

        return image_latent, text_latent, logits, labels, self.logit_scale.exp()

    def generate(
            self,
            image,
            text,
            seq_len,
            max_seq_len=77,
            mask_prob=0.0,
            temperature=1.,
            filter_logits_fn=top_k,
            filter_thres=0.9,
            min_p_pow=2.0,
            min_p_ratio=0.02,
    ):

        assert mask_prob < 1, "mask_prob must be smaller than 1."

        was_training = self.training
        num_dims = len(text.shape)

        if num_dims == 1:
            text = text[None, :]

        _, t = text.shape
        self.eval()
        out = text
        image_latent, image_embs = self.encode_image(image, return_tokens=True)

        for _ in range(seq_len):
            x = out[:, -max_seq_len:]

            # TODO: adjust for dict output
            logits = self(image, x, image_latent=image_latent, image_embs=image_embs)[2][:, -1]

            if filter_logits_fn in {top_k, top_p}:
                filtered_logits = filter_logits_fn(logits, thres=filter_thres)
                probs = F.softmax(filtered_logits / temperature, dim=-1)

            elif filter_logits_fn is top_a:
                filtered_logits = filter_logits_fn(
                    logits, min_p_pow=min_p_pow, min_p_ratio=min_p_ratio
                )
                probs = F.softmax(filtered_logits / temperature, dim=-1)

            sample = torch.multinomial(probs, 1)

            out = torch.cat((out, sample), dim=-1)

        out = out[:, t:]

        if num_dims == 1:
            out = out.squeeze(0)

        self.train(was_training)
        return out

# TODO: check it works as usual
# modified version of https://github.com/huggingface/transformers/blob/v4.21.3/src/transformers/generation_utils.py
    def _update_model_kwargs_for_generation(self,
            outputs, model_kwargs: Dict[str, Any], is_encoder_decoder: bool = False
    ) -> Dict[str, Any]:
        # update past
        if "past_key_values" in outputs:
            model_kwargs["past"] = outputs["past_key_values"]
        elif "mems" in outputs:
            model_kwargs["past"] = outputs.memes
        elif "past_buckets_states" in outputs:
            model_kwargs["past"] = outputs.past_buckets_states
        else:
            model_kwargs["past"] = None

        # update token_type_ids with last value
        if "token_type_ids" in model_kwargs:
            token_type_ids = model_kwargs["token_type_ids"]
            model_kwargs["token_type_ids"] = torch.cat([token_type_ids, token_type_ids[:, -1].unsqueeze(-1)], dim=-1)

        # update attention mask
        if not is_encoder_decoder:
            if "attention_mask" in model_kwargs:
                attention_mask = model_kwargs["attention_mask"]
                model_kwargs["attention_mask"] = torch.cat(
                    [attention_mask, attention_mask.new_ones((attention_mask.shape[0], 1))], dim=-1
                )
        return model_kwargs

    def generate_beamsearch(
            self,
            image_inputs,
            max_length=None,
            pad_token_id=0,
            eos_token_id=None,
            sot_token_id=None,
            num_beams=6,
            num_beam_groups=3,
            min_seq_len=5,
            stopping_criteria=None,
            synced_gpus=False,
            **kwargs,
        ):
        device = image_inputs.device
        batch_size = image_inputs.shape[0]
        image_inputs = torch.repeat_interleave(image_inputs, num_beams, dim=0)
        image_latent, image_embs = self.encode_image(image_inputs, return_tokens=True)

        input_ids = torch.ones((batch_size * num_beams, 1), device=device, dtype=torch.long)
        input_ids = input_ids * sot_token_id
        beam_scorer = BeamSearchScorer(
            batch_size=batch_size,
            max_length=max_length,
            num_beams=num_beams,
            device=device,
            num_beam_groups=num_beam_groups,
        )
        # instantiate logits processors
        target_logits_processor_list = [
            MinLengthLogitsProcessor(min_seq_len, eos_token_id=eos_token_id)
        ]
        logits_processor = LogitsProcessorList(
            target_logits_processor_list
        )
        # init values
        logits_processor = logits_processor if logits_processor is not None else LogitsProcessorList()
        stopping_criteria = stopping_criteria if stopping_criteria is not None else StoppingCriteriaList()
        if max_length is not None:
            validate_stopping_criteria(stopping_criteria, max_length)

        # TODO: where it gets config
        pad_token_id = pad_token_id if pad_token_id is not None else self.pad_id
        eos_token_id = eos_token_id if eos_token_id is not None else self.pad_id

        batch_size = len(beam_scorer._beam_hyps)
        num_beams = beam_scorer.num_beams
        num_beam_groups = beam_scorer.num_beam_groups
        num_sub_beams = num_beams // num_beam_groups
        batch_beam_size, cur_len = input_ids.shape
        beam_indices = None

        if num_beams * batch_size != batch_beam_size:
            raise ValueError(
                f"Batch dimension of `input_ids` should be {num_beams * batch_size}, but is {batch_beam_size}."
            )

        beam_scores = torch.full((batch_size, num_beams), -1e9, dtype=torch.float, device=device)
        # initialise score of first beam of each group with 0 and the rest with 1e-9. This ensures that the beams in
        # the same group don't produce same tokens everytime.
        beam_scores[:, ::num_sub_beams] = 0
        beam_scores = beam_scores.view((batch_size * num_beams,))

        this_peer_finished = False # used by synced_gpus only
        model_kwargs = {}
        while True:
            if synced_gpus:
                this_peer_finished_flag = torch.tensor(0.0 if this_peer_finished else 1.0).to(input_ids.device)
                torch.distributed.all_reduce(this_peer_finished_flag, op=torch.distributed.ReduceOp.SUM)
                if this_peer_finished_flag.item() == 0.0:
                    break

            # predicted tokens in cur_len step
            current_tokens = torch.zeros(batch_size * num_beams, dtype=input_ids.dtype, device=device)

            # indices which will form the beams in the next time step
            reordering_indices = torch.zeros(batch_size * num_beams, dtype=torch.long, device=device)

            # do one decoder step on all beams of all sentences in batch
            model_inputs = prepare_inputs_for_generation(input_ids=input_ids, image_inputs=image_inputs)

            outputs = self(
                model_inputs['images'],
                model_inputs['text'],
                image_latent=image_latent,
                image_embs=image_embs,
                output_dict=True,
                add_cls=False
            )

            if synced_gpus and this_peer_finished:
                cur_len = cur_len + 1
                continue

            for beam_group_idx in range(num_beam_groups):
                group_start_idx = beam_group_idx * num_sub_beams
                group_end_idx = min(group_start_idx + num_sub_beams, num_beams)
                group_size = group_end_idx - group_start_idx

                # indices of beams of current group among all sentences in batch
                batch_group_indices = []

                for batch_idx in range(batch_size):
                    batch_group_indices.extend(
                        [batch_idx * num_beams + idx for idx in range(group_start_idx, group_end_idx)]
                    )
                group_input_ids = input_ids[batch_group_indices]

                # select outputs of beams of currentg group only
                next_token_logits = outputs['logits'][batch_group_indices, -1, :]
                vocab_size = next_token_logits.shape[-1]

                next_token_scores_processed = logits_processor(
                    group_input_ids, next_token_logits, current_tokens=current_tokens, beam_group_idx=beam_group_idx
                )
                next_token_scores = next_token_scores_processed + beam_scores[batch_group_indices].unsqueeze(-1)
                next_token_scores = next_token_scores.expand_as(next_token_scores_processed)
                
                # reshape for beam search
                next_token_scores = next_token_scores.view(batch_size, group_size * vocab_size)

                next_token_scores, next_tokens = torch.topk(
                    next_token_scores, 2 * group_size, dim=1, largest=True, sorted=True
                )

                next_indices = torch.div(next_tokens, vocab_size, rounding_mode="floor")
                next_tokens = next_tokens % vocab_size

                # stateless
                process_beam_indices = sum(beam_indices, ()) if beam_indices is not None else None
                beam_outputs = beam_scorer.process(
                    group_input_ids,
                    next_token_scores,
                    next_tokens,
                    next_indices,
                    pad_token_id=pad_token_id,
                    eos_token_id=eos_token_id,
                    beam_indices=process_beam_indices,
                )
                beam_scores[batch_group_indices] = beam_outputs["next_beam_scores"]
                beam_next_tokens = beam_outputs["next_beam_tokens"]
                beam_idx = beam_outputs["next_beam_indices"]

                input_ids[batch_group_indices] = group_input_ids[beam_idx]
                group_input_ids = torch.cat([group_input_ids[beam_idx, :], beam_next_tokens.unsqueeze(-1)], dim=-1)
                current_tokens[batch_group_indices] = group_input_ids[:, -1]

                # (beam_idx // group_size) -> batch_idx
                # (beam_idx % group_size) -> offset of idx inside the group
                reordering_indices[batch_group_indices] = (
                    num_beams * torch.div(beam_idx, group_size, rounding_mode="floor") + group_start_idx + (beam_idx % group_size)
                )
                    
            input_ids = torch.cat([input_ids, current_tokens.unsqueeze(-1)], dim=-1)

            model_kwargs = self._update_model_kwargs_for_generation(
                outputs, model_kwargs
            )

            # increase cur_len
            cur_len = cur_len + 1
            if beam_scorer.is_done or stopping_criteria(input_ids, None):
                if not synced_gpus:
                    break
                else:
                    this_peer_finished = True
        final_beam_indices = sum(beam_indices, ()) if beam_indices is not None else None
        sequence_outputs = beam_scorer.finalize(
            input_ids,
            beam_scores,
            next_tokens,
            next_indices,
            pad_token_id=pad_token_id,
            eos_token_id=eos_token_id,
            max_length=stopping_criteria.max_length,
            beam_indices=final_beam_indices,
        )
        return sequence_outputs['sequences']<|MERGE_RESOLUTION|>--- conflicted
+++ resolved
@@ -130,13 +130,8 @@
         image_latent = F.normalize(image_latent, dim=-1) if normalize else image_latent
         return (image_latent, tokens_embs) if return_tokens else image_latent
 
-<<<<<<< HEAD
-    def encode_text(self, text, normalize=True, return_tokens=False):
-        text = text[:, :-1]  # make space for CLS token
-=======
     def encode_text(self, text, normalize=True, return_tokens=False, add_cls=True):
         text = text[:, :-1] if add_cls else text # make space for CLS token
->>>>>>> dc8c1285
         text_latent, token_emb = self.text.encoder(text, output_tokens=True)
         text_latent = F.normalize(text_latent, dim=-1) if normalize else text_latent
         return (text_latent, token_emb) if return_tokens else text_latent
@@ -147,12 +142,6 @@
         if image_latent is None or image_embs is None:
             image_latent, image_embs = self.encode_image(image, return_tokens=True)
 
-<<<<<<< HEAD
-        text_latent, token_embs = self.encode_text(text, return_tokens=True)
-        image_latent, image_embs = self.encode_image(image, return_tokens=True)
-
-=======
->>>>>>> dc8c1285
         # TODO: add assertion to avoid bugs?
         labels = text[:, -token_embs.shape[1]:]
 
