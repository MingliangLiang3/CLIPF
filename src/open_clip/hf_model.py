""" huggingface model adapter

Wraps HuggingFace transformers (https://github.com/huggingface/transformers) models for use as a text tower in CLIP model.
"""

import re

import torch
import torch.nn as nn
from torch import TensorType

try:
    import transformers
    from transformers import AutoModel, AutoTokenizer, AutoConfig, PretrainedConfig
    from transformers.modeling_outputs import BaseModelOutput, BaseModelOutputWithPooling, \
        BaseModelOutputWithPoolingAndCrossAttentions
except ImportError as e:
    transformers = None


    class BaseModelOutput:
        pass


    class PretrainedConfig:
        pass

from .hf_configs import arch_dict


# utils
def _camel2snake(s):
    return re.sub(r'(?<!^)(?=[A-Z])', '_', s).lower()


# TODO: ?last - for gpt-like models
_POOLERS = {}


def register_pooler(cls):
    """Decorator registering pooler class"""
    _POOLERS[_camel2snake(cls.__name__)] = cls
    return cls


@register_pooler
class MeanPooler(nn.Module):
    """Mean pooling"""

    def forward(self, x: BaseModelOutput, attention_mask: TensorType):
        masked_output = x.last_hidden_state * attention_mask.unsqueeze(-1)
        return masked_output.sum(dim=1) / attention_mask.sum(-1, keepdim=True)


@register_pooler
class MaxPooler(nn.Module):
    """Max pooling"""

    def forward(self, x: BaseModelOutput, attention_mask: TensorType):
        masked_output = x.last_hidden_state.masked_fill(attention_mask.unsqueeze(-1), -torch.inf)
        return masked_output.max(1).values


@register_pooler
class ClsPooler(nn.Module):
    """CLS token pooling"""

    def __init__(self, use_pooler_output=True):
        super().__init__()
        self.cls_token_position = 0
        self.use_pooler_output = use_pooler_output

    def forward(self, x: BaseModelOutput, attention_mask: TensorType):
        if (self.use_pooler_output and
            isinstance(x, (BaseModelOutputWithPooling, BaseModelOutputWithPoolingAndCrossAttentions)) and
            (x.pooler_output is not None)
        ):
            return x.pooler_output

        return x.last_hidden_state[:, self.cls_token_position, :]

class HFTextEncoder(nn.Module):
    """HuggingFace model adapter"""
    output_tokens: torch.jit.Final[bool]
<<<<<<< HEAD
=======

>>>>>>> 255da5ce
    def __init__(
            self,
            model_name_or_path: str,
            output_dim: int,
            config: PretrainedConfig = None,
            pooler_type: str = None,
            proj: str = None,
            pretrained: bool = True,
<<<<<<< HEAD
            output_tokens: bool = False
        ):
=======
            output_tokens: bool = False,
    ):
>>>>>>> 255da5ce
        super().__init__()
        self.output_tokens = output_tokens
        self.output_dim = output_dim

        # TODO: find better way to get this information
        uses_transformer_pooler = (pooler_type == "cls_pooler")

        if transformers is None:
            raise RuntimeError("Please `pip install transformers` to use pre-trained HuggingFace models")
        if config is None:
            self.config = AutoConfig.from_pretrained(model_name_or_path)
            create_func, model_args = (AutoModel.from_pretrained, model_name_or_path) if pretrained else (
                AutoModel.from_config, self.config)
            # TODO: do all model configs have this attribute? PretrainedConfig does so yes??
            if hasattr(self.config, "is_encoder_decoder") and self.config.is_encoder_decoder:
                self.transformer = create_func(model_args)
                self.transformer = self.transformer.encoder
            else:
                self.transformer = create_func(model_args, add_pooling_layer=uses_transformer_pooler)
        else:
            self.config = config
            self.transformer = AutoModel.from_config(config)
        if pooler_type is None:  # get default arch pooler
            pooler_type = (arch_dict[self.config.model_type]["pooler"])
        
        self.pooler = _POOLERS[pooler_type]()

        d_model = getattr(self.config, arch_dict[self.config.model_type]["config_names"]["width"])
        if (d_model == output_dim) and (proj is None):  # do we always need a proj?
            self.proj = nn.Identity()
        elif proj == 'linear':
            self.proj = nn.Linear(d_model, output_dim, bias=False)
        elif proj == 'mlp':
            hidden_size = (d_model + output_dim) // 2
            self.proj = nn.Sequential(
                nn.Linear(d_model, hidden_size, bias=False),
                nn.GELU(),
                nn.Linear(hidden_size, output_dim, bias=False),
            )

    def forward(self, x: TensorType):
        attn_mask = (x != self.config.pad_token_id).long()
        out = self.transformer(input_ids=x, attention_mask=attn_mask)
        pooled_out = self.pooler(out, attn_mask)
        projected = self.proj(pooled_out)

        seq_len = out.last_hidden_state.shape[1]
        tokens = (
            out.last_hidden_state[:, torch.arange(seq_len) != self.pooler.cls_token_position, :] 
            if type(self.pooler) == ClsPooler 
            else out.last_hidden_state
        )
        
        if self.output_tokens:
            return projected, tokens
        return projected

    def lock(self, unlocked_layers: int = 0, freeze_layer_norm: bool = True):
        if not unlocked_layers:  # full freezing
            for n, p in self.transformer.named_parameters():
                p.requires_grad = (not freeze_layer_norm) if "LayerNorm" in n.split(".") else False
            return

        encoder = self.transformer.encoder if hasattr(self.transformer, 'encoder') else self.transformer
        layer_list = getattr(encoder, arch_dict[self.config.model_type]["config_names"]["layer_attr"])
        print(f"Unlocking {unlocked_layers}/{len(layer_list) + 1} layers of hf model")
        embeddings = getattr(
            self.transformer, arch_dict[self.config.model_type]["config_names"]["token_embeddings_attr"])
        modules = [embeddings, *layer_list][:-unlocked_layers]
        # freeze layers
        for module in modules:
            for n, p in module.named_parameters():
                p.requires_grad = (not freeze_layer_norm) if "LayerNorm" in n.split(".") else False

    @torch.jit.ignore
    def set_grad_checkpointing(self, enable=True):
        self.transformer.gradient_checkpointing_enable()

    def init_parameters(self):
        pass<|MERGE_RESOLUTION|>--- conflicted
+++ resolved
@@ -82,10 +82,6 @@
 class HFTextEncoder(nn.Module):
     """HuggingFace model adapter"""
     output_tokens: torch.jit.Final[bool]
-<<<<<<< HEAD
-=======
-
->>>>>>> 255da5ce
     def __init__(
             self,
             model_name_or_path: str,
@@ -94,13 +90,8 @@
             pooler_type: str = None,
             proj: str = None,
             pretrained: bool = True,
-<<<<<<< HEAD
-            output_tokens: bool = False
-        ):
-=======
             output_tokens: bool = False,
     ):
->>>>>>> 255da5ce
         super().__init__()
         self.output_tokens = output_tokens
         self.output_dim = output_dim
@@ -125,7 +116,7 @@
             self.transformer = AutoModel.from_config(config)
         if pooler_type is None:  # get default arch pooler
             pooler_type = (arch_dict[self.config.model_type]["pooler"])
-        
+
         self.pooler = _POOLERS[pooler_type]()
 
         d_model = getattr(self.config, arch_dict[self.config.model_type]["config_names"]["width"])
@@ -149,11 +140,11 @@
 
         seq_len = out.last_hidden_state.shape[1]
         tokens = (
-            out.last_hidden_state[:, torch.arange(seq_len) != self.pooler.cls_token_position, :] 
-            if type(self.pooler) == ClsPooler 
+            out.last_hidden_state[:, torch.arange(seq_len) != self.pooler.cls_token_position, :]
+            if type(self.pooler) == ClsPooler
             else out.last_hidden_state
         )
-        
+
         if self.output_tokens:
             return projected, tokens
         return projected
