""" CLIP Model

Adapted from https://github.com/openai/CLIP. Originally MIT License, Copyright (c) 2021 OpenAI.
"""
from collections import OrderedDict
from dataclasses import dataclass
import logging
import math
from typing import Tuple, Union, Callable, Optional

import numpy as np
import torch
import torch.nn.functional as F
from torch import nn
from torch.utils.checkpoint import checkpoint

from .timm_model import TimmModel
from .utils import freeze_batch_norm_2d, to_2tuple


class Bottleneck(nn.Module):
    expansion = 4

    def __init__(self, inplanes, planes, stride=1):
        super().__init__()

        # all conv layers have stride 1. an avgpool is performed after the second convolution when stride > 1
        self.conv1 = nn.Conv2d(inplanes, planes, 1, bias=False)
        self.bn1 = nn.BatchNorm2d(planes)
        self.relu1 = nn.ReLU(inplace=True)

        self.conv2 = nn.Conv2d(planes, planes, 3, padding=1, bias=False)
        self.bn2 = nn.BatchNorm2d(planes)
        self.relu2 = nn.ReLU(inplace=True)

        self.avgpool = nn.AvgPool2d(stride) if stride > 1 else nn.Identity()

        self.conv3 = nn.Conv2d(planes, planes * self.expansion, 1, bias=False)
        self.bn3 = nn.BatchNorm2d(planes * self.expansion)
        self.relu3 = nn.ReLU(inplace=True)

        self.downsample = None
        self.stride = stride

        if stride > 1 or inplanes != planes * Bottleneck.expansion:
            # downsampling layer is prepended with an avgpool, and the subsequent convolution has stride 1
            self.downsample = nn.Sequential(OrderedDict([
                ("-1", nn.AvgPool2d(stride)),
                ("0", nn.Conv2d(inplanes, planes * self.expansion, 1, stride=1, bias=False)),
                ("1", nn.BatchNorm2d(planes * self.expansion))
            ]))

    def forward(self, x: torch.Tensor):
        identity = x

        out = self.relu1(self.bn1(self.conv1(x)))
        out = self.relu2(self.bn2(self.conv2(out)))
        out = self.avgpool(out)
        out = self.bn3(self.conv3(out))

        if self.downsample is not None:
            identity = self.downsample(x)

        out += identity
        out = self.relu3(out)
        return out


class AttentionPool2d(nn.Module):
    def __init__(self, spacial_dim: int, embed_dim: int, num_heads: int, output_dim: int = None):
        super().__init__()
        self.positional_embedding = nn.Parameter(torch.randn(spacial_dim ** 2 + 1, embed_dim) / embed_dim ** 0.5)
        self.k_proj = nn.Linear(embed_dim, embed_dim)
        self.q_proj = nn.Linear(embed_dim, embed_dim)
        self.v_proj = nn.Linear(embed_dim, embed_dim)
        self.c_proj = nn.Linear(embed_dim, output_dim or embed_dim)
        self.num_heads = num_heads

    def forward(self, x):
        x = x.reshape(x.shape[0], x.shape[1], x.shape[2] * x.shape[3]).permute(2, 0, 1)  # NCHW -> (HW)NC
        x = torch.cat([x.mean(dim=0, keepdim=True), x], dim=0)  # (HW+1)NC
        x = x + self.positional_embedding[:, None, :].to(x.dtype)  # (HW+1)NC
        x, _ = F.multi_head_attention_forward(
            query=x, key=x, value=x,
            embed_dim_to_check=x.shape[-1],
            num_heads=self.num_heads,
            q_proj_weight=self.q_proj.weight,
            k_proj_weight=self.k_proj.weight,
            v_proj_weight=self.v_proj.weight,
            in_proj_weight=None,
            in_proj_bias=torch.cat([self.q_proj.bias, self.k_proj.bias, self.v_proj.bias]),
            bias_k=None,
            bias_v=None,
            add_zero_attn=False,
            dropout_p=0,
            out_proj_weight=self.c_proj.weight,
            out_proj_bias=self.c_proj.bias,
            use_separate_proj_weight=True,
            training=self.training,
            need_weights=False
        )

        return x[0]


class ModifiedResNet(nn.Module):
    """
    A ResNet class that is similar to torchvision's but contains the following changes:
    - There are now 3 "stem" convolutions as opposed to 1, with an average pool instead of a max pool.
    - Performs anti-aliasing strided convolutions, where an avgpool is prepended to convolutions with stride > 1
    - The final pooling layer is a QKV attention instead of an average pool
    """

    def __init__(self, layers, output_dim, heads, image_size=224, width=64):
        super().__init__()
        self.output_dim = output_dim
        self.image_size = image_size

        # the 3-layer stem
        self.conv1 = nn.Conv2d(3, width // 2, kernel_size=3, stride=2, padding=1, bias=False)
        self.bn1 = nn.BatchNorm2d(width // 2)
        self.relu1 = nn.ReLU(inplace=True)
        self.conv2 = nn.Conv2d(width // 2, width // 2, kernel_size=3, padding=1, bias=False)
        self.bn2 = nn.BatchNorm2d(width // 2)
        self.relu2 = nn.ReLU(inplace=True)
        self.conv3 = nn.Conv2d(width // 2, width, kernel_size=3, padding=1, bias=False)
        self.bn3 = nn.BatchNorm2d(width)
        self.relu3 = nn.ReLU(inplace=True)
        self.avgpool = nn.AvgPool2d(2)

        # residual layers
        self._inplanes = width  # this is a *mutable* variable used during construction
        self.layer1 = self._make_layer(width, layers[0])
        self.layer2 = self._make_layer(width * 2, layers[1], stride=2)
        self.layer3 = self._make_layer(width * 4, layers[2], stride=2)
        self.layer4 = self._make_layer(width * 8, layers[3], stride=2)

        embed_dim = width * 32  # the ResNet feature dimension
        self.attnpool = AttentionPool2d(image_size // 32, embed_dim, heads, output_dim)

        self.init_parameters()

    def _make_layer(self, planes, blocks, stride=1):
        layers = [Bottleneck(self._inplanes, planes, stride)]

        self._inplanes = planes * Bottleneck.expansion
        for _ in range(1, blocks):
            layers.append(Bottleneck(self._inplanes, planes))

        return nn.Sequential(*layers)

    def init_parameters(self):
        if self.attnpool is not None:
            std = self.attnpool.c_proj.in_features ** -0.5
            nn.init.normal_(self.attnpool.q_proj.weight, std=std)
            nn.init.normal_(self.attnpool.k_proj.weight, std=std)
            nn.init.normal_(self.attnpool.v_proj.weight, std=std)
            nn.init.normal_(self.attnpool.c_proj.weight, std=std)

        for resnet_block in [self.layer1, self.layer2, self.layer3, self.layer4]:
            for name, param in resnet_block.named_parameters():
                if name.endswith("bn3.weight"):
                    nn.init.zeros_(param)

    def lock(self, unlocked_groups=0, freeze_bn_stats=False):
        assert unlocked_groups == 0, 'partial locking not currently supported for this model'
        for param in self.parameters():
            param.requires_grad = False
        if freeze_bn_stats:
            freeze_batch_norm_2d(self)

    @torch.jit.ignore
    def set_grad_checkpointing(self, enable=True):
        # FIXME support for non-transformer
        pass

    def stem(self, x):
        x = self.relu1(self.bn1(self.conv1(x)))
        x = self.relu2(self.bn2(self.conv2(x)))
        x = self.relu3(self.bn3(self.conv3(x)))
        x = self.avgpool(x)
        return x

    def forward(self, x):
        x = self.stem(x)
        x = self.layer1(x)
        x = self.layer2(x)
        x = self.layer3(x)
        x = self.layer4(x)
        x = self.attnpool(x)

        return x


class LayerNorm(nn.LayerNorm):
    """Subclass torch's LayerNorm to handle fp16."""

<<<<<<< HEAD
    def forward(self, x: torch.Tensor):
        orig_type, eps = x.dtype, self.eps

        if orig_type == torch.float16:
            # higher epsilon for layernorms in fp16, from @Veldrovive
            eps = max(eps, 1e-3)

        x = F.layer_norm(x, self.normalized_shape, self.weight, self.bias, eps)
=======
    def forward(self, x: torch.Tensor, stable: bool = False):
        if stable:
            # from https://arxiv.org/abs/2105.13290
            # alleviates overflows for the last layernorm in pre-norm transformers, during calculation of variance
            x = x / x.amax(dim=-1, keepdim=True).detach()

        orig_type = x.dtype
        x = F.layer_norm(x, self.normalized_shape, self.weight, self.bias, self.eps)
>>>>>>> f6246193
        return x.to(orig_type)


class QuickGELU(nn.Module):
    # NOTE This is slower than nn.GELU or nn.SiLU and uses more GPU memory
    def forward(self, x: torch.Tensor):
        return x * torch.sigmoid(1.702 * x)


class ResidualAttentionBlock(nn.Module):
    def __init__(self, d_model: int, n_head: int, mlp_ratio: float = 4.0, act_layer: Callable = nn.GELU):
        super().__init__()

        self.attn = nn.MultiheadAttention(d_model, n_head)
        self.ln_1 = LayerNorm(d_model)
        mlp_width = int(d_model * mlp_ratio)
        self.mlp = nn.Sequential(OrderedDict([
            ("c_fc", nn.Linear(d_model, mlp_width)),
            ("gelu", act_layer()),
            ("c_proj", nn.Linear(mlp_width, d_model))
        ]))
        self.ln_2 = LayerNorm(d_model)

    def attention(self, x: torch.Tensor, attn_mask: Optional[torch.Tensor] = None):
        return self.attn(x, x, x, need_weights=False, attn_mask=attn_mask)[0]

    def forward(self, x: torch.Tensor, attn_mask: Optional[torch.Tensor] = None):
        x = x + self.attention(self.ln_1(x), attn_mask=attn_mask)
        x = x + self.mlp(self.ln_2(x))
        return x


class Transformer(nn.Module):
    def __init__(self, width: int, layers: int, heads: int,  mlp_ratio: float = 4.0, act_layer: Callable = nn.GELU):
        super().__init__()
        self.width = width
        self.layers = layers
        self.grad_checkpointing = False

        self.resblocks = nn.ModuleList([
            ResidualAttentionBlock(width, heads, mlp_ratio, act_layer=act_layer)
            for _ in range(layers)
        ])

    def forward(self, x: torch.Tensor, attn_mask: Optional[torch.Tensor] = None):
        for r in self.resblocks:
            if self.grad_checkpointing and not torch.jit.is_scripting():
                x = checkpoint(r, x, attn_mask)
            else:
                x = r(x, attn_mask=attn_mask)
        return x


class VisualTransformer(nn.Module):
    def __init__(
            self, image_size: int, patch_size: int, width: int, layers: int, heads: int, mlp_ratio: float,
            output_dim: int, act_layer: Callable = nn.GELU):
        super().__init__()
        self.image_size = to_2tuple(image_size)
        self.patch_size = to_2tuple(patch_size)
        self.grid_size = (self.image_size[0] // self.patch_size[0], self.image_size[1] // self.patch_size[1])
        self.output_dim = output_dim
        self.conv1 = nn.Conv2d(in_channels=3, out_channels=width, kernel_size=patch_size, stride=patch_size, bias=False)

        scale = width ** -0.5
        self.class_embedding = nn.Parameter(scale * torch.randn(width))
        self.positional_embedding = nn.Parameter(scale * torch.randn(self.grid_size[0] * self.grid_size[1] + 1, width))
        self.ln_pre = LayerNorm(width)

        self.transformer = Transformer(width, layers, heads, mlp_ratio, act_layer=act_layer)

        self.ln_post = LayerNorm(width)
        self.proj = nn.Parameter(scale * torch.randn(width, output_dim))

    def lock(self, unlocked_groups=0, freeze_bn_stats=False):
        assert unlocked_groups == 0, 'partial locking not currently supported for this model'
        for param in self.parameters():
            param.requires_grad = False

    @torch.jit.ignore
    def set_grad_checkpointing(self, enable=True):
        self.transformer.grad_checkpointing = enable

    def forward(self, x: torch.Tensor):
        x = self.conv1(x)  # shape = [*, width, grid, grid]
        x = x.reshape(x.shape[0], x.shape[1], -1)  # shape = [*, width, grid ** 2]
        x = x.permute(0, 2, 1)  # shape = [*, grid ** 2, width]
        x = torch.cat(
            [self.class_embedding.to(x.dtype) + torch.zeros(x.shape[0], 1, x.shape[-1], dtype=x.dtype, device=x.device),
             x], dim=1)  # shape = [*, grid ** 2 + 1, width]
        x = x + self.positional_embedding.to(x.dtype)
        x = self.ln_pre(x)

        x = x.permute(1, 0, 2)  # NLD -> LND
        x = self.transformer(x)
        x = x.permute(1, 0, 2)  # LND -> NLD

        x = self.ln_post(x[:, 0, :], stable=True)

        if self.proj is not None:
            x = x @ self.proj

        return x


@dataclass
class CLIPVisionCfg:
    layers: Union[Tuple[int, int, int, int], int] = 12
    width: int = 768
    head_width: int = 64
    mlp_ratio: float = 4.0
    patch_size: int = 16
    image_size: Union[Tuple[int, int], int] = 224
    timm_model_name: str = None  # a valid model name overrides layers, width, patch_size
    timm_model_pretrained: bool = False  # use (imagenet) pretrained weights for named model
    timm_pool: str = 'avg'  # feature pooling for timm model ('abs_attn', 'rot_attn', 'avg', '')
    timm_proj: str = 'linear'  # linear projection for timm model output ('linear', 'mlp', '')


@dataclass
class CLIPTextCfg:
    context_length: int = 77
    vocab_size: int = 49408
    width: int = 512
    heads: int = 8
    layers: int = 12
    ln_post_emb: bool = False


class CLIP(nn.Module):
    def __init__(
            self,
            embed_dim: int,
            vision_cfg: CLIPVisionCfg,
            text_cfg: CLIPTextCfg,
            quick_gelu: bool = False,
    ):
        super().__init__()
        if isinstance(vision_cfg, dict):
            vision_cfg = CLIPVisionCfg(**vision_cfg)
        if isinstance(text_cfg, dict):
            text_cfg = CLIPTextCfg(**text_cfg)

        self.context_length = text_cfg.context_length

        # OpenAI models are pretrained w/ QuickGELU but native nn.GELU is both faster and more
        # memory efficient in recent PyTorch releases (>= 1.10).
        # NOTE: timm models always use native GELU regardless of quick_gelu flag.
        act_layer = QuickGELU if quick_gelu else nn.GELU

        if vision_cfg.timm_model_name:
            self.visual = TimmModel(
                vision_cfg.timm_model_name,
                pretrained=vision_cfg.timm_model_pretrained,
                pool=vision_cfg.timm_pool,
                proj=vision_cfg.timm_proj,
                embed_dim=embed_dim,
                image_size=vision_cfg.image_size
            )
            act_layer = nn.GELU  # so that text transformer doesn't use QuickGELU w/ timm models
        elif isinstance(vision_cfg.layers, (tuple, list)):
            vision_heads = vision_cfg.width * 32 // vision_cfg.head_width
            self.visual = ModifiedResNet(
                layers=vision_cfg.layers,
                output_dim=embed_dim,
                heads=vision_heads,
                image_size=vision_cfg.image_size,
                width=vision_cfg.width
            )
        else:
            vision_heads = vision_cfg.width // vision_cfg.head_width
            self.visual = VisualTransformer(
                image_size=vision_cfg.image_size,
                patch_size=vision_cfg.patch_size,
                width=vision_cfg.width,
                layers=vision_cfg.layers,
                heads=vision_heads,
                mlp_ratio=vision_cfg.mlp_ratio,
                output_dim=embed_dim,
                act_layer=act_layer,
            )

        self.transformer = Transformer(
            width=text_cfg.width,
            layers=text_cfg.layers,
            heads=text_cfg.heads,
            act_layer=act_layer,
        )

        self.vocab_size = text_cfg.vocab_size
        self.token_embedding = nn.Embedding(text_cfg.vocab_size, text_cfg.width)
        self.positional_embedding = nn.Parameter(torch.empty(self.context_length, text_cfg.width))
        self.ln_post_emb = LayerNorm(text_cfg.width) if text_cfg.ln_post_emb else None
        self.ln_final = LayerNorm(text_cfg.width)

        self.text_projection = nn.Parameter(torch.empty(text_cfg.width, embed_dim))
        self.logit_scale = nn.Parameter(torch.ones([]) * np.log(1 / 0.07))
        self.register_buffer('attn_mask', self.build_attention_mask(), persistent=False)

        self.init_parameters()

    def init_parameters(self):
        nn.init.normal_(self.token_embedding.weight, std=0.02)
        nn.init.normal_(self.positional_embedding, std=0.01)
        nn.init.constant_(self.logit_scale, np.log(1 / 0.07))

        if hasattr(self.visual, 'init_parameters'):
            self.visual.init_parameters()

        proj_std = (self.transformer.width ** -0.5) * ((2 * self.transformer.layers) ** -0.5)
        attn_std = self.transformer.width ** -0.5
        fc_std = (2 * self.transformer.width) ** -0.5
        for block in self.transformer.resblocks:
            nn.init.normal_(block.attn.in_proj_weight, std=attn_std)
            nn.init.normal_(block.attn.out_proj.weight, std=proj_std)
            nn.init.normal_(block.mlp.c_fc.weight, std=fc_std)
            nn.init.normal_(block.mlp.c_proj.weight, std=proj_std)

        if self.text_projection is not None:
            nn.init.normal_(self.text_projection, std=self.transformer.width ** -0.5)

    def build_attention_mask(self):
        # lazily create causal attention mask, with full attention between the vision tokens
        # pytorch uses additive attention mask; fill with -inf
        mask = torch.empty(self.context_length, self.context_length)
        mask.fill_(float("-inf"))
        mask.triu_(1)  # zero out the lower diagonal
        return mask

    def lock_image_tower(self, unlocked_groups=0, freeze_bn_stats=False):
        # lock image tower as per LiT - https://arxiv.org/abs/2111.07991
        self.visual.lock(unlocked_groups=unlocked_groups, freeze_bn_stats=freeze_bn_stats)

    @torch.jit.ignore
    def set_grad_checkpointing(self, enable=True):
        self.visual.set_grad_checkpointing(enable)
        self.transformer.grad_checkpointing = enable

    def encode_image(self, image):
        return self.visual(image)

    def encode_text(self, text):
        x = self.token_embedding(text)  # [batch_size, n_ctx, d_model]
        x = x + self.positional_embedding

        if self.ln_post_emb is not None:
            x = self.ln_post_emb(x)

        x = x.permute(1, 0, 2)  # NLD -> LND
        x = self.transformer(x, attn_mask=self.attn_mask)
        x = x.permute(1, 0, 2)  # LND -> NLD
        x = self.ln_final(x, stable=True)

        # x.shape = [batch_size, n_ctx, transformer.width]
        # take features from the eot embedding (eot_token is the highest number in each sequence)
        x = x[torch.arange(x.shape[0]), text.argmax(dim=-1)] @ self.text_projection

        return x

    def forward(self, image, text):
        if image is None:
            return self.encode_text(text)
        elif text is None:
            return self.encode_image(image)
        image_features = self.encode_image(image)
        image_features = F.normalize(image_features, dim=-1)

        text_features = self.encode_text(text)
        text_features = F.normalize(text_features, dim=-1)

        return image_features, text_features, self.logit_scale.exp()


def convert_weights_to_fp16(model: nn.Module):
    """Convert applicable model parameters to fp16"""

    def _convert_weights_to_fp16(l):
        if isinstance(l, (nn.Conv1d, nn.Conv2d, nn.Linear)):
            l.weight.data = l.weight.data.half()
            if l.bias is not None:
                l.bias.data = l.bias.data.half()

        if isinstance(l, nn.MultiheadAttention):
            for attr in [*[f"{s}_proj_weight" for s in ["in", "q", "k", "v"]], "in_proj_bias", "bias_k", "bias_v"]:
                tensor = getattr(l, attr)
                if tensor is not None:
                    tensor.data = tensor.data.half()

        for name in ["text_projection", "proj"]:
            if hasattr(l, name):
                attr = getattr(l, name)
                if attr is not None:
                    attr.data = attr.data.half()

    model.apply(_convert_weights_to_fp16)


def build_model_from_openai_state_dict(state_dict: dict):
    vit = "visual.proj" in state_dict

    if vit:
        vision_width = state_dict["visual.conv1.weight"].shape[0]
        vision_layers = len(
            [k for k in state_dict.keys() if k.startswith("visual.") and k.endswith(".attn.in_proj_weight")])
        vision_patch_size = state_dict["visual.conv1.weight"].shape[-1]
        grid_size = round((state_dict["visual.positional_embedding"].shape[0] - 1) ** 0.5)
        image_size = vision_patch_size * grid_size
    else:
        counts: list = [
            len(set(k.split(".")[2] for k in state_dict if k.startswith(f"visual.layer{b}"))) for b in [1, 2, 3, 4]]
        vision_layers = tuple(counts)
        vision_width = state_dict["visual.layer1.0.conv1.weight"].shape[0]
        output_width = round((state_dict["visual.attnpool.positional_embedding"].shape[0] - 1) ** 0.5)
        vision_patch_size = None
        assert output_width ** 2 + 1 == state_dict["visual.attnpool.positional_embedding"].shape[0]
        image_size = output_width * 32

    embed_dim = state_dict["text_projection"].shape[1]
    context_length = state_dict["positional_embedding"].shape[0]
    vocab_size = state_dict["token_embedding.weight"].shape[0]
    transformer_width = state_dict["ln_final.weight"].shape[0]
    transformer_heads = transformer_width // 64
    transformer_layers = len(set(k.split(".")[2] for k in state_dict if k.startswith(f"transformer.resblocks")))

    vision_cfg = CLIPVisionCfg(
        layers=vision_layers,
        width=vision_width,
        patch_size=vision_patch_size,
        image_size=image_size,
    )
    text_cfg = CLIPTextCfg(
        context_length=context_length,
        vocab_size=vocab_size,
        width=transformer_width,
        heads=transformer_heads,
        layers=transformer_layers
    )
    model = CLIP(
        embed_dim,
        vision_cfg=vision_cfg,
        text_cfg=text_cfg,
        quick_gelu=True,  # OpenAI models were trained with QuickGELU
    )

    for key in ["input_resolution", "context_length", "vocab_size"]:
        state_dict.pop(key, None)

    convert_weights_to_fp16(model)
    model.load_state_dict(state_dict)
    return model.eval()


def trace_model(model, batch_size=256, device=torch.device('cpu')):
    model.eval()
    image_size = model.visual.image_size
    example_images = torch.ones((batch_size, 3, image_size, image_size), device=device)
    example_text = torch.zeros((batch_size, model.context_length), dtype=torch.int, device=device)
    model = torch.jit.trace_module(
        model,
        inputs=dict(
            forward=(example_images, example_text),
            encode_text=(example_text,),
            encode_image=(example_images,)
        ))
    model.visual.image_size = image_size
    return model


def resize_pos_embed(state_dict, model, interpolation: str = 'bicubic', seq_dim=1):
    # Rescale the grid of position embeddings when loading from state_dict
    old_pos_embed = state_dict.get('visual.positional_embedding', None)
    if old_pos_embed is None or not hasattr(model.visual, 'grid_size'):
        return
    grid_size = to_2tuple(model.visual.grid_size)
    extra_tokens = 1  # FIXME detect different token configs (ie no class token, or more)
    new_seq_len = grid_size[0] * grid_size[1] + extra_tokens
    if new_seq_len == old_pos_embed.shape[0]:
        return

    if extra_tokens:
        pos_emb_tok, pos_emb_img = old_pos_embed[:extra_tokens], old_pos_embed[extra_tokens:]
    else:
        pos_emb_tok, pos_emb_img = None, old_pos_embed
    old_grid_size = to_2tuple(int(math.sqrt(len(pos_emb_img))))

    logging.info('Resizing position embedding grid-size from %s to %s', old_grid_size, grid_size)
    pos_emb_img = pos_emb_img.reshape(1, old_grid_size[0], old_grid_size[1], -1).permute(0, 3, 1, 2)
    pos_emb_img = F.interpolate(
        pos_emb_img,
        size=grid_size,
        mode=interpolation,
        align_corners=True,
    )
    pos_emb_img = pos_emb_img.permute(0, 2, 3, 1).reshape(1, grid_size[0] * grid_size[1], -1)[0]
    if pos_emb_tok is not None:
        new_pos_embed = torch.cat([pos_emb_tok, pos_emb_img], dim=0)
    else:
        new_pos_embed = pos_emb_img
    state_dict['visual.positional_embedding'] = new_pos_embed<|MERGE_RESOLUTION|>--- conflicted
+++ resolved
@@ -195,25 +195,17 @@
 class LayerNorm(nn.LayerNorm):
     """Subclass torch's LayerNorm to handle fp16."""
 
-<<<<<<< HEAD
-    def forward(self, x: torch.Tensor):
-        orig_type, eps = x.dtype, self.eps
-
-        if orig_type == torch.float16:
-            # higher epsilon for layernorms in fp16, from @Veldrovive
-            eps = max(eps, 1e-3)
-
-        x = F.layer_norm(x, self.normalized_shape, self.weight, self.bias, eps)
-=======
     def forward(self, x: torch.Tensor, stable: bool = False):
         if stable:
             # from https://arxiv.org/abs/2105.13290
             # alleviates overflows for the last layernorm in pre-norm transformers, during calculation of variance
             x = x / x.amax(dim=-1, keepdim=True).detach()
 
-        orig_type = x.dtype
+        orig_type, eps = x.dtype, self.eps
+        if orig_type == torch.float16:
+            # higher epsilon for layernorms in fp16, from @Veldrovive
+            eps = max(eps, 1e-3)
         x = F.layer_norm(x, self.normalized_shape, self.weight, self.bias, self.eps)
->>>>>>> f6246193
         return x.to(orig_type)
 
 
