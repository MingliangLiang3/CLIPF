--- conflicted
+++ resolved
@@ -706,17 +706,6 @@
             for _ in range(n_cross_attn)
         ])
 
-<<<<<<< HEAD
-        self.is_decoder = is_decoder
-        if self.is_decoder:
-            self.ln_final = norm_layer(width)
-            self.text_projection = nn.Parameter(torch.empty(width, output_dim))
-            self.register_buffer('attn_mask', self.build_attention_mask(), persistent=False)
-        else:
-            self.ln_final = None
-            self.text_projection = None
-            self.attn_mask = None
-=======
         self.register_buffer('attn_mask', self.build_attention_mask(), persistent=False)
 
         self.ln_final = norm_layer(width)
@@ -741,7 +730,6 @@
 
         if self.text_projection is not None:
             nn.init.normal_(self.text_projection, std=self.width ** -0.5)
->>>>>>> 623226c3
 
     def build_attention_mask(self):
         # lazily create causal attention mask, with full attention between the tokens
