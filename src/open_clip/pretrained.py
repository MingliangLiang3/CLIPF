import hashlib
import os
import urllib
import warnings
from functools import partial
from typing import Dict, Union

from tqdm import tqdm

from .constants import OPENAI_DATASET_MEAN, OPENAI_DATASET_STD, INCEPTION_MEAN, INCEPTION_STD, \
    IMAGENET_MEAN, IMAGENET_STD
from .version import __version__

try:
    from huggingface_hub import hf_hub_download
    hf_hub_download = partial(hf_hub_download, library_name="open_clip", library_version=__version__)
    _has_hf_hub = True
except ImportError:
    hf_hub_download = None
    _has_hf_hub = False


def _pcfg(url='', hf_hub='', **kwargs):
    # OpenAI / OpenCLIP defaults
    return {
        'url': url,
        'hf_hub': hf_hub,
        'mean': OPENAI_DATASET_MEAN,
        'std': OPENAI_DATASET_STD,
        'interpolation': 'bicubic',
        'resize_mode': 'shortest',
        **kwargs,
    }


def _slpcfg(url='', hf_hub='', **kwargs):
    # SiGLIP defaults
    return {
        'url': url,
        'hf_hub': hf_hub,
        'mean': INCEPTION_MEAN,
        'std': INCEPTION_STD,
        'interpolation': 'bilinear',
        'resize_mode': 'squash',
        **kwargs,
    }


def _apcfg(url='', hf_hub='', **kwargs):
    # CLIPA defaults
    return {
        'url': url,
        'hf_hub': hf_hub,
        'mean': IMAGENET_MEAN,
        'std': IMAGENET_STD,
        'interpolation': 'bilinear',
        'resize_mode': 'squash',
        **kwargs,
    }


_RN50 = dict(
    openai=_pcfg(
        "https://openaipublic.azureedge.net/clip/models/afeb0e10f9e5a86da6080e35cf09123aca3b358a0c3e3b6c78a7b63bc04b6762/RN50.pt"),
    yfcc15m=_pcfg(
        "https://github.com/mlfoundations/open_clip/releases/download/v0.2-weights/rn50-quickgelu-yfcc15m-455df137.pt"),
    cc12m=_pcfg(
        "https://github.com/mlfoundations/open_clip/releases/download/v0.2-weights/rn50-quickgelu-cc12m-f000538c.pt"),
)

_RN50_quickgelu = dict(
    openai=_pcfg(
        "https://openaipublic.azureedge.net/clip/models/afeb0e10f9e5a86da6080e35cf09123aca3b358a0c3e3b6c78a7b63bc04b6762/RN50.pt"),
    yfcc15m=_pcfg(
        "https://github.com/mlfoundations/open_clip/releases/download/v0.2-weights/rn50-quickgelu-yfcc15m-455df137.pt"),
    cc12m=_pcfg(
        "https://github.com/mlfoundations/open_clip/releases/download/v0.2-weights/rn50-quickgelu-cc12m-f000538c.pt"),
)

_RN101 = dict(
    openai=_pcfg(
        "https://openaipublic.azureedge.net/clip/models/8fa8567bab74a42d41c5915025a8e4538c3bdbe8804a470a72f30b0d94fab599/RN101.pt"),
    yfcc15m=_pcfg(
        "https://github.com/mlfoundations/open_clip/releases/download/v0.2-weights/rn101-quickgelu-yfcc15m-3e04b30e.pt"),
)

_RN101_quickgelu = dict(
    openai=_pcfg(
        "https://openaipublic.azureedge.net/clip/models/8fa8567bab74a42d41c5915025a8e4538c3bdbe8804a470a72f30b0d94fab599/RN101.pt"),
    yfcc15m=_pcfg(
        "https://github.com/mlfoundations/open_clip/releases/download/v0.2-weights/rn101-quickgelu-yfcc15m-3e04b30e.pt"),
)

_RN50x4 = dict(
    openai=_pcfg(
        "https://openaipublic.azureedge.net/clip/models/7e526bd135e493cef0776de27d5f42653e6b4c8bf9e0f653bb11773263205fdd/RN50x4.pt"),
)

_RN50x16 = dict(
    openai=_pcfg(
        "https://openaipublic.azureedge.net/clip/models/52378b407f34354e150460fe41077663dd5b39c54cd0bfd2b27167a4a06ec9aa/RN50x16.pt"),
)

_RN50x64 = dict(
    openai=_pcfg(
        "https://openaipublic.azureedge.net/clip/models/be1cfb55d75a9666199fb2206c106743da0f6468c9d327f3e0d0a543a9919d9c/RN50x64.pt"),
)

_VITB32 = dict(
    openai=_pcfg(
        "https://openaipublic.azureedge.net/clip/models/40d365715913c9da98579312b702a82c18be219cc2a73407c4526f58eba950af/ViT-B-32.pt"),
    laion400m_e31=_pcfg(
        "https://github.com/mlfoundations/open_clip/releases/download/v0.2-weights/vit_b_32-quickgelu-laion400m_e31-d867053b.pt"),
    laion400m_e32=_pcfg(
        "https://github.com/mlfoundations/open_clip/releases/download/v0.2-weights/vit_b_32-quickgelu-laion400m_e32-46683a32.pt"),
    laion2b_e16=_pcfg(
        "https://github.com/mlfoundations/open_clip/releases/download/v0.2-weights/vit_b_32-laion2b_e16-af8dbd0c.pth"),
    laion2b_s34b_b79k=_pcfg(hf_hub='laion/CLIP-ViT-B-32-laion2B-s34B-b79K/'),
    # DataComp-XL models
    datacomp_xl_s13b_b90k=_pcfg(hf_hub='laion/CLIP-ViT-B-32-DataComp.XL-s13B-b90K/'),
    # DataComp-M models
    datacomp_m_s128m_b4k=_pcfg(hf_hub='laion/CLIP-ViT-B-32-DataComp.M-s128M-b4K/'),
    commonpool_m_clip_s128m_b4k=_pcfg(hf_hub='laion/CLIP-ViT-B-32-CommonPool.M.clip-s128M-b4K/'),
    commonpool_m_laion_s128m_b4k=_pcfg(hf_hub='laion/CLIP-ViT-B-32-CommonPool.M.laion-s128M-b4K/'),
    commonpool_m_image_s128m_b4k=_pcfg(hf_hub='laion/CLIP-ViT-B-32-CommonPool.M.image-s128M-b4K/'),
    commonpool_m_text_s128m_b4k=_pcfg(hf_hub='laion/CLIP-ViT-B-32-CommonPool.M.text-s128M-b4K/'),
    commonpool_m_basic_s128m_b4k=_pcfg(hf_hub='laion/CLIP-ViT-B-32-CommonPool.M.basic-s128M-b4K/'),
    commonpool_m_s128m_b4k=_pcfg(hf_hub='laion/CLIP-ViT-B-32-CommonPool.M-s128M-b4K/'),
    # DataComp-S models
    datacomp_s_s13m_b4k=_pcfg(hf_hub='laion/CLIP-ViT-B-32-DataComp.S-s13M-b4K/'),
    commonpool_s_clip_s13m_b4k=_pcfg(hf_hub='laion/CLIP-ViT-B-32-CommonPool.S.clip-s13M-b4K/'),
    commonpool_s_laion_s13m_b4k=_pcfg(hf_hub='laion/CLIP-ViT-B-32-CommonPool.S.laion-s13M-b4K/'),
    commonpool_s_image_s13m_b4k=_pcfg(hf_hub='laion/CLIP-ViT-B-32-CommonPool.S.image-s13M-b4K/'),
    commonpool_s_text_s13m_b4k=_pcfg(hf_hub='laion/CLIP-ViT-B-32-CommonPool.S.text-s13M-b4K/'),
    commonpool_s_basic_s13m_b4k=_pcfg(hf_hub='laion/CLIP-ViT-B-32-CommonPool.S.basic-s13M-b4K/'),
    commonpool_s_s13m_b4k=_pcfg(hf_hub='laion/CLIP-ViT-B-32-CommonPool.S-s13M-b4K/'),
)

_VITB32_quickgelu = dict(
    openai=_pcfg(
        "https://openaipublic.azureedge.net/clip/models/40d365715913c9da98579312b702a82c18be219cc2a73407c4526f58eba950af/ViT-B-32.pt"),
    laion400m_e31=_pcfg(
        "https://github.com/mlfoundations/open_clip/releases/download/v0.2-weights/vit_b_32-quickgelu-laion400m_e31-d867053b.pt"),
    laion400m_e32=_pcfg(
        "https://github.com/mlfoundations/open_clip/releases/download/v0.2-weights/vit_b_32-quickgelu-laion400m_e32-46683a32.pt"),
)

_VITB32_256 = dict(
    datacomp_s34b_b86k=_pcfg(hf_hub='laion/CLIP-ViT-B-32-256x256-DataComp-s34B-b86K/'),
)

_VITB16 = dict(
    openai=_pcfg(
        "https://openaipublic.azureedge.net/clip/models/5806e77cd80f8b59890b7e101eabd078d9fb84e6937f9e85e4ecb61988df416f/ViT-B-16.pt"),
    laion400m_e31=_pcfg(
        "https://github.com/mlfoundations/open_clip/releases/download/v0.2-weights/vit_b_16-laion400m_e31-00efa78f.pt"),
    laion400m_e32=_pcfg(
        "https://github.com/mlfoundations/open_clip/releases/download/v0.2-weights/vit_b_16-laion400m_e32-55e67d44.pt"),
    laion2b_s34b_b88k=_pcfg(hf_hub='laion/CLIP-ViT-B-16-laion2B-s34B-b88K/'),
    # DataComp-XL models
    datacomp_xl_s13b_b90k=_pcfg(hf_hub='laion/CLIP-ViT-B-16-DataComp.XL-s13B-b90K/'),
    # DataComp-L models
    datacomp_l_s1b_b8k=_pcfg(hf_hub='laion/CLIP-ViT-B-16-DataComp.L-s1B-b8K/'),
    commonpool_l_clip_s1b_b8k=_pcfg(hf_hub='laion/CLIP-ViT-B-16-CommonPool.L.clip-s1B-b8K/'),
    commonpool_l_laion_s1b_b8k=_pcfg(hf_hub='laion/CLIP-ViT-B-16-CommonPool.L.laion-s1B-b8K/'),
    commonpool_l_image_s1b_b8k=_pcfg(hf_hub='laion/CLIP-ViT-B-16-CommonPool.L.image-s1B-b8K/'),
    commonpool_l_text_s1b_b8k=_pcfg(hf_hub='laion/CLIP-ViT-B-16-CommonPool.L.text-s1B-b8K/'),
    commonpool_l_basic_s1b_b8k=_pcfg(hf_hub='laion/CLIP-ViT-B-16-CommonPool.L.basic-s1B-b8K/'),
    commonpool_l_s1b_b8k=_pcfg(hf_hub='laion/CLIP-ViT-B-16-CommonPool.L-s1B-b8K/'),
)

_VITB16_PLUS_240 = dict(
    laion400m_e31=_pcfg(
        "https://github.com/mlfoundations/open_clip/releases/download/v0.2-weights/vit_b_16_plus_240-laion400m_e31-8fb26589.pt"),
    laion400m_e32=_pcfg(
        "https://github.com/mlfoundations/open_clip/releases/download/v0.2-weights/vit_b_16_plus_240-laion400m_e32-699c4b84.pt"),
)

_VITL14 = dict(
    openai=_pcfg(
        "https://openaipublic.azureedge.net/clip/models/b8cca3fd41ae0c99ba7e8951adf17d267cdb84cd88be6f7c2e0eca1737a03836/ViT-L-14.pt"),
    laion400m_e31=_pcfg(
        "https://github.com/mlfoundations/open_clip/releases/download/v0.2-weights/vit_l_14-laion400m_e31-69988bb6.pt"),
    laion400m_e32=_pcfg(
        "https://github.com/mlfoundations/open_clip/releases/download/v0.2-weights/vit_l_14-laion400m_e32-3d133497.pt"),
    laion2b_s32b_b82k=_pcfg(
        hf_hub='laion/CLIP-ViT-L-14-laion2B-s32B-b82K/',
        mean=INCEPTION_MEAN, std=INCEPTION_STD),
    # DataComp-XL models
    datacomp_xl_s13b_b90k=_pcfg(hf_hub='laion/CLIP-ViT-L-14-DataComp.XL-s13B-b90K/'),
    commonpool_xl_clip_s13b_b90k=_pcfg(hf_hub='laion/CLIP-ViT-L-14-CommonPool.XL.clip-s13B-b90K/'),
    commonpool_xl_laion_s13b_b90k=_pcfg(hf_hub='laion/CLIP-ViT-L-14-CommonPool.XL.laion-s13B-b90K/'),
    commonpool_xl_s13b_b90k=_pcfg(hf_hub='laion/CLIP-ViT-L-14-CommonPool.XL-s13B-b90K/'),
)

_VITL14_336 = dict(
    openai=_pcfg(
        "https://openaipublic.azureedge.net/clip/models/3035c92b350959924f9f00213499208652fc7ea050643e8b385c2dac08641f02/ViT-L-14-336px.pt"),
)

_VITH14 = dict(
    laion2b_s32b_b79k=_pcfg(hf_hub='laion/CLIP-ViT-H-14-laion2B-s32B-b79K/'),
)

_VITg14 = dict(
    laion2b_s12b_b42k=_pcfg(hf_hub='laion/CLIP-ViT-g-14-laion2B-s12B-b42K/'),
    laion2b_s34b_b88k=_pcfg(hf_hub='laion/CLIP-ViT-g-14-laion2B-s34B-b88K/'),
)

_VITbigG14 = dict(
    laion2b_s39b_b160k=_pcfg(hf_hub='laion/CLIP-ViT-bigG-14-laion2B-39B-b160k/'),
)

_robertaViTB32 = dict(
    laion2b_s12b_b32k=_pcfg(hf_hub='laion/CLIP-ViT-B-32-roberta-base-laion2B-s12B-b32k/'),
)

_xlmRobertaBaseViTB32 = dict(
    laion5b_s13b_b90k=_pcfg(hf_hub='laion/CLIP-ViT-B-32-xlm-roberta-base-laion5B-s13B-b90k/'),
)

_xlmRobertaLargeFrozenViTH14 = dict(
    frozen_laion5b_s13b_b90k=_pcfg(hf_hub='laion/CLIP-ViT-H-14-frozen-xlm-roberta-large-laion5B-s13B-b90k/'),
)

_convnext_base = dict(
    laion400m_s13b_b51k=_pcfg(hf_hub='laion/CLIP-convnext_base-laion400M-s13B-b51K/'),
)

_convnext_base_w = dict(
    laion2b_s13b_b82k=_pcfg(hf_hub='laion/CLIP-convnext_base_w-laion2B-s13B-b82K/'),
    laion2b_s13b_b82k_augreg=_pcfg(hf_hub='laion/CLIP-convnext_base_w-laion2B-s13B-b82K-augreg/'),
    laion_aesthetic_s13b_b82k=_pcfg(hf_hub='laion/CLIP-convnext_base_w-laion_aesthetic-s13B-b82K/'),
)

_convnext_base_w_320 = dict(
    laion_aesthetic_s13b_b82k=_pcfg(hf_hub='laion/CLIP-convnext_base_w_320-laion_aesthetic-s13B-b82K/'),
    laion_aesthetic_s13b_b82k_augreg=_pcfg(hf_hub='laion/CLIP-convnext_base_w_320-laion_aesthetic-s13B-b82K-augreg/'),
)

_convnext_large_d = dict(
    laion2b_s26b_b102k_augreg=_pcfg(hf_hub='laion/CLIP-convnext_large_d.laion2B-s26B-b102K-augreg/'),
)

_convnext_large_d_320 = dict(
    laion2b_s29b_b131k_ft=_pcfg(hf_hub='laion/CLIP-convnext_large_d_320.laion2B-s29B-b131K-ft/'),
    laion2b_s29b_b131k_ft_soup=_pcfg(hf_hub='laion/CLIP-convnext_large_d_320.laion2B-s29B-b131K-ft-soup/'),
)

_convnext_xxlarge = dict(
    laion2b_s34b_b82k_augreg=_pcfg(hf_hub='laion/CLIP-convnext_xxlarge-laion2B-s34B-b82K-augreg/'),
    laion2b_s34b_b82k_augreg_rewind=_pcfg(hf_hub='laion/CLIP-convnext_xxlarge-laion2B-s34B-b82K-augreg-rewind/'),
    laion2b_s34b_b82k_augreg_soup=_pcfg(hf_hub='laion/CLIP-convnext_xxlarge-laion2B-s34B-b82K-augreg-soup/'),
)

_coca_VITB32 = dict(
    laion2b_s13b_b90k=_pcfg(hf_hub='laion/CoCa-ViT-B-32-laion2B-s13B-b90k/'),
    mscoco_finetuned_laion2b_s13b_b90k=_pcfg(hf_hub='laion/mscoco_finetuned_CoCa-ViT-B-32-laion2B-s13B-b90k/')
)

_coca_VITL14 = dict(
    laion2b_s13b_b90k=_pcfg(hf_hub='laion/CoCa-ViT-L-14-laion2B-s13B-b90k/'),
    mscoco_finetuned_laion2b_s13b_b90k=_pcfg(hf_hub='laion/mscoco_finetuned_CoCa-ViT-L-14-laion2B-s13B-b90k/')
)


_PRETRAINED = {
    "RN50": _RN50,
    "RN50-quickgelu": _RN50_quickgelu,
    "RN101": _RN101,
    "RN101-quickgelu": _RN101_quickgelu,
    "RN50x4": _RN50x4,
    "RN50x16": _RN50x16,
    "RN50x64": _RN50x64,

    "ViT-B-32": _VITB32,
    "ViT-B-32-256": _VITB32_256,
    "ViT-B-32-quickgelu": _VITB32_quickgelu,
    "ViT-B-16": _VITB16,
    "ViT-B-16-plus-240": _VITB16_PLUS_240,
    "ViT-L-14": _VITL14,
    "ViT-L-14-336": _VITL14_336,
    "ViT-H-14": _VITH14,
    "ViT-g-14": _VITg14,
    "ViT-bigG-14": _VITbigG14,

    "roberta-ViT-B-32": _robertaViTB32,
    "xlm-roberta-base-ViT-B-32": _xlmRobertaBaseViTB32,
    "xlm-roberta-large-ViT-H-14": _xlmRobertaLargeFrozenViTH14,

    "convnext_base": _convnext_base,
    "convnext_base_w": _convnext_base_w,
    "convnext_base_w_320": _convnext_base_w_320,
    "convnext_large_d": _convnext_large_d,
    "convnext_large_d_320": _convnext_large_d_320,
    "convnext_xxlarge": _convnext_xxlarge,

    "coca_ViT-B-32": _coca_VITB32,
    "coca_ViT-L-14": _coca_VITL14,

    "EVA01-g-14": dict(
        # from QuanSun/EVA-CLIP/EVA01_CLIP_g_14_psz14_s11B.pt
        laion400m_s11b_b41k=_pcfg(hf_hub='timm/eva_giant_patch14_clip_224.laion400m_s11b_b41k/'),
    ),
    "EVA01-g-14-plus": dict(
        # from QuanSun/EVA-CLIP/EVA01_CLIP_g_14_plus_psz14_s11B.pt
        merged2b_s11b_b114k=_pcfg(hf_hub='timm/eva_giant_patch14_plus_clip_224.merged2b_s11b_b114k/'),
    ),
    "EVA02-B-16": dict(
        # from QuanSun/EVA-CLIP/EVA02_CLIP_B_psz16_s8B.pt
        merged2b_s8b_b131k=_pcfg(hf_hub='timm/eva02_base_patch16_clip_224.merged2b_s8b_b131k/'),
    ),
    "EVA02-L-14": dict(
        # from QuanSun/EVA-CLIP/EVA02_CLIP_L_psz14_s4B.pt
        merged2b_s4b_b131k=_pcfg(hf_hub='timm/eva02_large_patch14_clip_224.merged2b_s4b_b131k/'),
    ),
    "EVA02-L-14-336": dict(
        # from QuanSun/EVA-CLIP/EVA02_CLIP_L_336_psz14_s6B.pt
        merged2b_s6b_b61k=_pcfg(hf_hub='timm/eva02_large_patch14_clip_336.merged2b_s6b_b61k/'),
    ),
    "EVA02-E-14": dict(
        # from QuanSun/EVA-CLIP/EVA02_CLIP_E_psz14_s4B.pt
        laion2b_s4b_b115k=_pcfg(hf_hub='timm/eva02_enormous_patch14_clip_224.laion2b_s4b_b115k/'),
    ),
    "EVA02-E-14-plus": dict(
        # from QuanSun/EVA-CLIP/EVA02_CLIP_E_psz14_plus_s9B.pt
        laion2b_s9b_b144k=_pcfg(hf_hub='timm/eva02_enormous_patch14_plus_clip_224.laion2b_s9b_b144k/'),
    ),
<<<<<<< HEAD

    "ViT-B-16-SigLIP": dict(
        webli=_slpcfg(),
    ),
    "ViT-B-16-SigLIP-256": dict(
        webli=_slpcfg(),
    ),
    "ViT-B-16-SigLIP-384": dict(
        webli=_slpcfg(),
    ),
    "ViT-B-16-SigLIP-512": dict(
        webli=_slpcfg(),
    ),
    "ViT-L-16-SigLIP-256": dict(
        webli=_slpcfg(),
    ),
    "ViT-L-16-SigLIP-384": dict(
        webli=_slpcfg(),
    ),
    "ViT-SO400M-SigLIP": dict(
        webli=_slpcfg(),
    ),
    "ViT-SO400M-SigLIP-384": dict(
        webli=_slpcfg(),
    ),

    "ViT-L-14-CLIPA": dict(
        datacomp1b=_apcfg(),
    ),
    "ViT-L-14-CLIPA-336": dict(
        datacomp1b=_apcfg(),
    ),
    "ViT-H-14-CLIPA": dict(
        datacomp1b=_apcfg(),
    ),
    "ViT-H-14-CLIPA-336": dict(
        datacomp1b=_apcfg(),
    ),
    "ViT-bigG-14-CLIPA": dict(
        datacomp1b=_apcfg(),
    ),
    "ViT-bigG-14-CLIPA-336": dict(
        datacomp1b=_apcfg(),
    ),
=======
    "nllb-clip-base": dict(
        v1=_pcfg(hf_hub='visheratin/nllb-clip-base-oc/'),
    ),
    "nllb-clip-large": dict(
        v1=_pcfg(hf_hub='visheratin/nllb-clip-large-oc/'),
    )
>>>>>>> 7e2d222f
}


def _clean_tag(tag: str):
    # normalize pretrained tags
    return tag.lower().replace('-', '_')


def list_pretrained(as_str: bool = False):
    """ returns list of pretrained models
    Returns a tuple (model_name, pretrain_tag) by default or 'name:tag' if as_str == True
    """
    return [':'.join([k, t]) if as_str else (k, t) for k in _PRETRAINED.keys() for t in _PRETRAINED[k].keys()]


def list_pretrained_models_by_tag(tag: str):
    """ return all models having the specified pretrain tag """
    models = []
    tag = _clean_tag(tag)
    for k in _PRETRAINED.keys():
        if tag in _PRETRAINED[k]:
            models.append(k)
    return models


def list_pretrained_tags_by_model(model: str):
    """ return all pretrain tags for the specified model architecture """
    tags = []
    if model in _PRETRAINED:
        tags.extend(_PRETRAINED[model].keys())
    return tags


def is_pretrained_cfg(model: str, tag: str):
    if model not in _PRETRAINED:
        return False
    return _clean_tag(tag) in _PRETRAINED[model]


def get_pretrained_cfg(model: str, tag: str):
    if model not in _PRETRAINED:
        return {}
    model_pretrained = _PRETRAINED[model]
    return model_pretrained.get(_clean_tag(tag), {})


def get_pretrained_url(model: str, tag: str):
    cfg = get_pretrained_cfg(model, _clean_tag(tag))
    return cfg.get('url', '')


def download_pretrained_from_url(
        url: str,
        cache_dir: Union[str, None] = None,
):
    if not cache_dir:
        cache_dir = os.path.expanduser("~/.cache/clip")
    os.makedirs(cache_dir, exist_ok=True)
    filename = os.path.basename(url)

    if 'openaipublic' in url:
        expected_sha256 = url.split("/")[-2]
    elif 'mlfoundations' in url:
        expected_sha256 = os.path.splitext(filename)[0].split("-")[-1]
    else:
        expected_sha256 = ''

    download_target = os.path.join(cache_dir, filename)

    if os.path.exists(download_target) and not os.path.isfile(download_target):
        raise RuntimeError(f"{download_target} exists and is not a regular file")

    if os.path.isfile(download_target):
        if expected_sha256:
            if hashlib.sha256(open(download_target, "rb").read()).hexdigest().startswith(expected_sha256):
                return download_target
            else:
                warnings.warn(f"{download_target} exists, but the SHA256 checksum does not match; re-downloading the file")
        else:
            return download_target

    with urllib.request.urlopen(url) as source, open(download_target, "wb") as output:
        with tqdm(total=int(source.headers.get("Content-Length")), ncols=80, unit='iB', unit_scale=True) as loop:
            while True:
                buffer = source.read(8192)
                if not buffer:
                    break

                output.write(buffer)
                loop.update(len(buffer))

    if expected_sha256 and not hashlib.sha256(open(download_target, "rb").read()).hexdigest().startswith(expected_sha256):
        raise RuntimeError(f"Model has been downloaded but the SHA256 checksum does not not match")

    return download_target


def has_hf_hub(necessary=False):
    if not _has_hf_hub and necessary:
        # if no HF Hub module installed, and it is necessary to continue, raise error
        raise RuntimeError(
            'Hugging Face hub model specified but package not installed. Run `pip install huggingface_hub`.')
    return _has_hf_hub


def download_pretrained_from_hf(
        model_id: str,
        filename: str = 'open_clip_pytorch_model.bin',
        revision=None,
        cache_dir: Union[str, None] = None,
):
    has_hf_hub(True)
    cached_file = hf_hub_download(model_id, filename, revision=revision, cache_dir=cache_dir)
    return cached_file


def download_pretrained(
        cfg: Dict,
        force_hf_hub: bool = False,
        cache_dir: Union[str, None] = None,
):
    target = ''
    if not cfg:
        return target

    download_url = cfg.get('url', '')
    download_hf_hub = cfg.get('hf_hub', '')
    if download_hf_hub and force_hf_hub:
        # use HF hub even if url exists
        download_url = ''

    if download_url:
        target = download_pretrained_from_url(download_url, cache_dir=cache_dir)
    elif download_hf_hub:
        has_hf_hub(True)
        # we assume the hf_hub entries in pretrained config combine model_id + filename in
        # 'org/model_name/filename.pt' form. To specify just the model id w/o filename and
        # use 'open_clip_pytorch_model.bin' default, there must be a trailing slash 'org/model_name/'.
        model_id, filename = os.path.split(download_hf_hub)
        if filename:
            target = download_pretrained_from_hf(model_id, filename=filename, cache_dir=cache_dir)
        else:
            target = download_pretrained_from_hf(model_id, cache_dir=cache_dir)

    return target<|MERGE_RESOLUTION|>--- conflicted
+++ resolved
@@ -326,7 +326,6 @@
         # from QuanSun/EVA-CLIP/EVA02_CLIP_E_psz14_plus_s9B.pt
         laion2b_s9b_b144k=_pcfg(hf_hub='timm/eva02_enormous_patch14_plus_clip_224.laion2b_s9b_b144k/'),
     ),
-<<<<<<< HEAD
 
     "ViT-B-16-SigLIP": dict(
         webli=_slpcfg(),
@@ -371,14 +370,13 @@
     "ViT-bigG-14-CLIPA-336": dict(
         datacomp1b=_apcfg(),
     ),
-=======
+
     "nllb-clip-base": dict(
         v1=_pcfg(hf_hub='visheratin/nllb-clip-base-oc/'),
     ),
     "nllb-clip-large": dict(
         v1=_pcfg(hf_hub='visheratin/nllb-clip-large-oc/'),
     )
->>>>>>> 7e2d222f
 }
 
 
