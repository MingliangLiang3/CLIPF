--- conflicted
+++ resolved
@@ -246,13 +246,7 @@
         custom_text = model_cfg.pop('custom_text', False) or force_custom_text or is_hf_model
 
         if custom_text:
-<<<<<<< HEAD
-            if "coca" in model_name:
-=======
-            if is_hf_model:
-                model_cfg['text_cfg']['hf_model_pretrained'] = pretrained_hf
             if "multimodal_cfg" in model_cfg:
->>>>>>> 2e81704b
                 model = CoCa(**model_cfg, **model_kwargs, cast_dtype=cast_dtype)
             else:
                 model = CustomTextCLIP(**model_cfg, **model_kwargs, cast_dtype=cast_dtype)
