import glob
import logging
import os
import re
import subprocess
import sys
import random
from datetime import datetime

import numpy as np
import torch
from torch import optim
from torch.cuda.amp import GradScaler

try:
    import wandb
except ImportError:
    wandb = None

try:
    import torch.utils.tensorboard as tensorboard
except ImportError:
    tensorboard = None

try:
    import horovod.torch as hvd
except ImportError:
    hvd = None

from open_clip import create_model_and_transforms, trace_model, get_tokenizer, create_loss
from training.data import get_data
from training.distributed import is_master, init_distributed_device, broadcast_object
from training.logger import setup_logging
from training.params import parse_args
from training.scheduler import cosine_lr, const_lr, const_lr_cooldown
from training.train import train_one_epoch, evaluate
from training.file_utils import pt_load, check_exists, start_sync_process, remote_sync


LATEST_CHECKPOINT_NAME = "epoch_latest.pt"


def random_seed(seed=42, rank=0):
    torch.manual_seed(seed + rank)
    np.random.seed(seed + rank)
    random.seed(seed + rank)


def natural_key(string_):
    """See http://www.codinghorror.com/blog/archives/001018.html"""
    return [int(s) if s.isdigit() else s for s in re.split(r'(\d+)', string_.lower())]


def get_latest_checkpoint(path: str, remote : bool):
    # as writen, this glob recurses, so can pick up checkpoints across multiple sub-folders
    if remote:
        result = subprocess.run(["aws", "s3", "ls", path + "/"], stdout=subprocess.PIPE, stderr=subprocess.PIPE)
        print(result)
        if result.returncode == 1:
            return None
        checkpoints = [os.path.join(path, x.split(' ')[-1]) for x in result.stdout.decode().split('\n')[:-1]]
    else:
        checkpoints = glob.glob(path + '**/*.pt', recursive=True)
    if checkpoints:
        checkpoints = sorted(checkpoints, key=natural_key)
        return checkpoints[-1]
    return None


def main(args):
    args = parse_args(args)

    if torch.cuda.is_available():
        # This enables tf32 on Ampere GPUs which is only 8% slower than
        # float16 and almost as accurate as float32
        # This was a default in pytorch until 1.12
        torch.backends.cuda.matmul.allow_tf32 = True
        torch.backends.cudnn.benchmark = True
        torch.backends.cudnn.deterministic = False

    # fully initialize distributed device environment
    device = init_distributed_device(args)

    # get the name of the experiments
    if args.name is None:
        # sanitize model name for filesystem / uri use, easier if we don't use / in name as a rule?
        model_name_safe = args.model.replace('/', '-')
        date_str = datetime.now().strftime("%Y_%m_%d-%H_%M_%S")
        if args.distributed:
            # sync date_str from master to all ranks
            date_str = broadcast_object(args, date_str)
        args.name = '-'.join([
            date_str,
            f"model_{model_name_safe}",
            f"lr_{args.lr}",
            f"b_{args.batch_size}",
            f"j_{args.workers}",
            f"p_{args.precision}",
        ])

    resume_latest = args.resume == 'latest'
    log_base_path = os.path.join(args.logs, args.name)
    args.log_path = None
    if is_master(args, local=args.log_local):
        os.makedirs(log_base_path, exist_ok=True)
        log_filename = f'out-{args.rank}' if args.log_local else 'out.log'
        args.log_path = os.path.join(log_base_path, log_filename)
        if os.path.exists(args.log_path) and not resume_latest:
            print(
                "Error. Experiment already exists. Use --name {} to specify a new experiment."
            )
            return -1

    # Setup text logger
    args.log_level = logging.DEBUG if args.debug else logging.INFO
    setup_logging(args.log_path, args.log_level)

    # Setup wandb, tensorboard, checkpoint logging
    args.wandb = 'wandb' in args.report_to or 'all' in args.report_to
    args.tensorboard = 'tensorboard' in args.report_to or 'all' in args.report_to
    args.checkpoint_path = os.path.join(log_base_path, "checkpoints")
    if is_master(args):
        args.tensorboard_path = os.path.join(log_base_path, "tensorboard") if args.tensorboard else ''
        for dirname in [args.tensorboard_path, args.checkpoint_path]:
            if dirname:
                os.makedirs(dirname, exist_ok=True)
    else:
        args.tensorboard_path = ''

    if resume_latest:
        resume_from = None
        checkpoint_path = args.checkpoint_path
        # If using remote_sync, need to check the remote instead of the local checkpoints folder.
        if args.remote_sync is not None:
            checkpoint_path = os.path.join(args.remote_sync, args.name, "checkpoints")
            if args.save_most_recent:
                print('Error. Cannot use save-most-recent with remote_sync and resume latest.')
                return -1
            if args.remote_sync_protocol != 's3':
                print('Error. Sync protocol not supported when using resume latest.')
                return -1
        if is_master(args):
            # Checking for existing checkpoint via master rank only. It is possible for
            # different rank processes to see different files if a shared file-system is under
            # stress, however it's very difficult to fully work around such situations.
            if args.save_most_recent:
                # if --save-most-recent flag is set, look for latest at a fixed filename
                resume_from = os.path.join(checkpoint_path, LATEST_CHECKPOINT_NAME)
                if not os.path.exists(resume_from):
                    # If no latest checkpoint has been saved yet, don't try to resume
                    resume_from = None
            else:
                # otherwise, list checkpoint dir contents and pick the newest checkpoint
                resume_from = get_latest_checkpoint(checkpoint_path, remote=args.remote_sync is not None)
            if resume_from:
                logging.info(f'Found latest resume checkpoint at {resume_from}.')
            else:
                logging.info(f'No latest resume checkpoint found in {checkpoint_path}.')
        if args.distributed:
            # sync found checkpoint path to all ranks
            resume_from = broadcast_object(args, resume_from)
        args.resume = resume_from

    if args.copy_codebase:
        copy_codebase(args)

    # start the sync proces if remote-sync is not None
    remote_sync_process = None
    if is_master(args) and args.remote_sync is not None:
        # first make sure it works
        result = remote_sync(
            os.path.join(args.logs, args.name), 
            os.path.join(args.remote_sync, args.name), 
            args.remote_sync_protocol
        )
        if result:
            logging.info('remote sync successful.')
        else:
            logging.info('Error: remote sync failed. Exiting.')
            return -1
        # if all looks good, start a process to do this every args.remote_sync_frequency seconds
        remote_sync_process = start_sync_process(
            args.remote_sync_frequency,
            os.path.join(args.logs, args.name), 
            os.path.join(args.remote_sync, args.name), 
            args.remote_sync_protocol
        )
        remote_sync_process.start()

    if args.precision == 'fp16':
        logging.warning(
            'It is recommended to use AMP mixed-precision instead of FP16. '
            'FP16 support needs further verification and tuning, especially for train.')

    if args.horovod:
        logging.info(
            f'Running in horovod mode with multiple processes / nodes. Device: {args.device}.'
            f'Process (global: {args.rank}, local {args.local_rank}), total {args.world_size}.')
    elif args.distributed:
        logging.info(
            f'Running in distributed mode with multiple processes. Device: {args.device}.'
            f'Process (global: {args.rank}, local {args.local_rank}), total {args.world_size}.')
    else:
        logging.info(f'Running with a single process. Device {args.device}.')

    dist_model = None
    args.distill = args.distill_model is not None and args.distill_pretrained is not None
    if args.distill:
        #FIXME: support distillation with grad accum.
        assert args.accum_freq == 1
        #FIXME: support distillation with coca.
        assert 'coca' not in args.model.lower()

    if isinstance(args.force_image_size, (tuple, list)) and len(args.force_image_size) == 1:
        # arg is nargs, single (square) image size list -> int
        args.force_image_size = args.force_image_size[0]
    random_seed(args.seed, 0)
    model_kwargs = {}
    if args.siglip:
        model_kwargs['init_logit_scale'] = np.log(10)  # different from CLIP
        model_kwargs['init_logit_bias'] = -10
    model, preprocess_train, preprocess_val = create_model_and_transforms(
        args.model,
        args.pretrained,
        precision=args.precision,
        device=device,
        jit=args.torchscript,
        force_quick_gelu=args.force_quick_gelu,
        force_custom_text=args.force_custom_text,
        force_patch_dropout=args.force_patch_dropout,
        force_image_size=args.force_image_size,
        pretrained_image=args.pretrained_image,
        image_mean=args.image_mean,
        image_std=args.image_std,
        aug_cfg=args.aug_cfg,
        output_dict=True,
<<<<<<< HEAD
        **model_kwargs,
=======
        pos_embed=args.pos_embed,
        interpolation=args.interpolation,  # only effective for inference
        square_resize_only=args.square_resize_only,  # only effective for inference
>>>>>>> 546e8ae5
    )
    if args.distill:
        # FIXME: currently assumes the model you're distilling from has the same tokenizer & transforms.
        dist_model, _, _ = create_model_and_transforms(
            args.distill_model, 
            args.distill_pretrained,
            device=device,
            precision=args.precision,
            output_dict=True,
        )
    if args.use_bnb_linear is not None:
        print('=> using a layer from bitsandbytes.\n'
              '   this is an experimental feature which requires two extra pip installs\n'
              '   pip install bitsandbytes triton'
              '   please make sure to use triton 2.0.0')
        import bitsandbytes as bnb
        from open_clip.utils import replace_linear
        print(f'=> replacing linear layers with {args.use_bnb_linear}')
        linear_replacement_cls = getattr(bnb.nn.triton_based_modules, args.use_bnb_linear)
        replace_linear(model, linear_replacement_cls)
        model = model.to(device)

    random_seed(args.seed, args.rank)

    if args.trace:
        model = trace_model(model, batch_size=args.batch_size, device=device)

    if args.lock_image:
        # lock image tower as per LiT - https://arxiv.org/abs/2111.07991
        model.lock_image_tower(
            unlocked_groups=args.lock_image_unlocked_groups,
            freeze_bn_stats=args.lock_image_freeze_bn_stats)
    if args.lock_text:
        model.lock_text_tower(
            unlocked_layers=args.lock_text_unlocked_layers,
            freeze_layer_norm=args.lock_text_freeze_layer_norm)

    if args.grad_checkpointing:
        model.set_grad_checkpointing()

    if is_master(args):
        logging.info("Model:")
        logging.info(f"{str(model)}")
        logging.info("Params:")
        params_file = os.path.join(args.logs, args.name, "params.txt")
        with open(params_file, "w") as f:
            for name in sorted(vars(args)):
                val = getattr(args, name)
                logging.info(f"  {name}: {val}")
                f.write(f"{name}: {val}\n")

    if args.distributed and not args.horovod:
        if args.use_bn_sync:
            model = torch.nn.SyncBatchNorm.convert_sync_batchnorm(model)
        ddp_args = {}
        if args.ddp_static_graph:
            # this doesn't exist in older PyTorch, arg only added if enabled
            ddp_args['static_graph'] = True
        model = torch.nn.parallel.DistributedDataParallel(model, device_ids=[device], **ddp_args)
    
        if args.distill:
            dist_model = torch.nn.parallel.DistributedDataParallel(dist_model, device_ids=[device], **ddp_args)

    # create optimizer and scaler
    optimizer = None
    scaler = None

    if args.train_data or args.dataset_type == "synthetic":
        assert not args.trace, 'Cannot train with traced model'

        exclude = lambda n, p: p.ndim < 2 or "bn" in n or "ln" in n or "bias" in n or 'logit_scale' in n
        include = lambda n, p: not exclude(n, p)

        named_parameters = list(model.named_parameters())
        gain_or_bias_params = [p for n, p in named_parameters if exclude(n, p) and p.requires_grad]
        rest_params = [p for n, p in named_parameters if include(n, p) and p.requires_grad]

        optimizer = optim.AdamW(
            [
                {"params": gain_or_bias_params, "weight_decay": 0.},
                {"params": rest_params, "weight_decay": args.wd},
            ],
            lr=args.lr,
            betas=(args.beta1, args.beta2),
            eps=args.eps,
        )
        if args.horovod:
            optimizer = hvd.DistributedOptimizer(optimizer, named_parameters=model.named_parameters())
            hvd.broadcast_parameters(model.state_dict(), root_rank=0)
            hvd.broadcast_optimizer_state(optimizer, root_rank=0)

        scaler = GradScaler() if args.precision == "amp" else None

    # optionally resume from a checkpoint
    start_epoch = 0
    if args.resume is not None:
        checkpoint = pt_load(args.resume, map_location='cpu')
        if 'epoch' in checkpoint:
            # resuming a train checkpoint w/ epoch and optimizer state
            start_epoch = checkpoint["epoch"]
            sd = checkpoint["state_dict"]
            if not args.distributed and next(iter(sd.items()))[0].startswith('module'):
                sd = {k[len('module.'):]: v for k, v in sd.items()}
            model.load_state_dict(sd)
            if optimizer is not None:
                optimizer.load_state_dict(checkpoint["optimizer"])
            if scaler is not None and 'scaler' in checkpoint:
                scaler.load_state_dict(checkpoint['scaler'])
            logging.info(f"=> resuming checkpoint '{args.resume}' (epoch {start_epoch})")
        else:
            # loading a bare (model only) checkpoint for fine-tune or evaluation
            model.load_state_dict(checkpoint)
            logging.info(f"=> loaded checkpoint '{args.resume}' (epoch {start_epoch})")

    # initialize datasets
    data = get_data(args, (preprocess_train, preprocess_val), epoch=start_epoch, tokenizer=get_tokenizer(args.model))
    assert len(data), 'At least one train or eval dataset must be specified.'

    # create scheduler if train
    scheduler = None
    if 'train' in data and optimizer is not None:
        total_steps = (data["train"].dataloader.num_batches // args.accum_freq) * args.epochs
        if args.lr_scheduler == "cosine":
            scheduler = cosine_lr(optimizer, args.lr, args.warmup, total_steps)
        elif args.lr_scheduler == "const":
            scheduler = const_lr(optimizer, args.lr, args.warmup, total_steps)
        elif args.lr_scheduler == "const-cooldown":
            assert args.epochs_cooldown is not None,\
                "Please specify the number of cooldown epochs for this lr schedule."
            cooldown_steps = (data["train"].dataloader.num_batches // args.accum_freq) * args.epochs_cooldown
            scheduler = const_lr_cooldown(
                optimizer, args.lr, args.warmup, total_steps,
                cooldown_steps, args.lr_cooldown_power, args.lr_cooldown_end)
        else:
            logging.error(
                f'Unknown scheduler, {args.lr_scheduler}. Available options are: cosine, const, const-cooldown.')
            exit(1)

    # determine if this worker should save logs and checkpoints. only do so if it is rank == 0
    args.save_logs = args.logs and args.logs.lower() != 'none' and is_master(args)
    writer = None
    if args.save_logs and args.tensorboard:
        assert tensorboard is not None, "Please install tensorboard."
        writer = tensorboard.SummaryWriter(args.tensorboard_path)

    if args.wandb and is_master(args):
        assert wandb is not None, 'Please install wandb.'
        logging.debug('Starting wandb.')
        args.train_sz = data["train"].dataloader.num_samples
        if args.val_data is not None:
            args.val_sz = data["val"].dataloader.num_samples
        # you will have to configure this for your project!
        wandb.init(
            project=args.wandb_project_name,
            name=args.name,
            id=args.name,
            notes=args.wandb_notes,
            tags=[],
            resume='auto' if args.resume == "latest" else None,
            config=vars(args),
        )
        if args.debug:
            wandb.watch(model, log='all')
        wandb.save(params_file)
        logging.debug('Finished loading wandb.')

    # Pytorch 2.0 adds '_orig_mod.' prefix to keys of state_dict() of compiled models.
    # For compatibility, we save state_dict() of the original model, which shares the
    # weights without the prefix.
    original_model = model
    if args.torchcompile:
        logging.info('Compiling model...')
        model = torch.compile(original_model)

    if 'train' not in data:
        # If using int8, convert to inference mode.
        if args.use_bnb_linear is not None:
            from open_clip.utils import convert_int8_model_to_inference_mode
            convert_int8_model_to_inference_mode(model)
        # Evaluate.
        evaluate(model, data, start_epoch, args, writer)
        return

    loss = create_loss(args)

    for epoch in range(start_epoch, args.epochs):
        if is_master(args):
            logging.info(f'Start epoch {epoch}')

        train_one_epoch(model, data, loss, epoch, optimizer, scaler, scheduler, dist_model, args, tb_writer=writer)
        completed_epoch = epoch + 1

        if any(v in data for v in ('val', 'imagenet-val', 'imagenet-v2')):
            evaluate(model, data, completed_epoch, args, writer)

        # Saving checkpoints.
        if args.save_logs:
            checkpoint_dict = {
                "epoch": completed_epoch,
                "name": args.name,
                "state_dict": original_model.state_dict(),
                "optimizer": optimizer.state_dict(),
            }
            if scaler is not None:
                checkpoint_dict["scaler"] = scaler.state_dict()

            if completed_epoch == args.epochs or (
                args.save_frequency > 0 and (completed_epoch % args.save_frequency) == 0
            ):
                torch.save(
                    checkpoint_dict,
                    os.path.join(args.checkpoint_path, f"epoch_{completed_epoch}.pt"),
                )
            if args.delete_previous_checkpoint:
                previous_checkpoint = os.path.join(args.checkpoint_path, f"epoch_{completed_epoch - 1}.pt")
                if os.path.exists(previous_checkpoint):
                    os.remove(previous_checkpoint)

            if args.save_most_recent:
                # try not to corrupt the latest checkpoint if save fails
                tmp_save_path = os.path.join(args.checkpoint_path, "tmp.pt")
                latest_save_path = os.path.join(args.checkpoint_path, LATEST_CHECKPOINT_NAME)
                torch.save(checkpoint_dict, tmp_save_path)
                os.replace(tmp_save_path, latest_save_path)

    if args.wandb and is_master(args):
        wandb.finish()

    # run a final sync.
    if remote_sync_process is not None:
        logging.info('Final remote sync.')
        remote_sync_process.terminate()
        result = remote_sync(
            os.path.join(args.logs, args.name), 
            os.path.join(args.remote_sync, args.name), 
            args.remote_sync_protocol
        )
        if result:
            logging.info('Final remote sync successful.')
        else:
            logging.info('Final remote sync failed.')
    

def copy_codebase(args):
    from shutil import copytree, ignore_patterns
    new_code_path = os.path.join(args.logs, args.name, "code")
    if os.path.exists(new_code_path):
        print(
            f"Error. Experiment already exists at {new_code_path}. Use --name to specify a new experiment."
        )
        return -1
    print(f"Copying codebase to {new_code_path}")
    current_code_path = os.path.realpath(__file__)
    for _ in range(3):
        current_code_path = os.path.dirname(current_code_path)
    copytree(current_code_path, new_code_path, ignore=ignore_patterns('log', 'logs', 'wandb'))
    print("Done copying code.")
    return 1


if __name__ == "__main__":
    main(sys.argv[1:])<|MERGE_RESOLUTION|>--- conflicted
+++ resolved
@@ -234,13 +234,10 @@
         image_std=args.image_std,
         aug_cfg=args.aug_cfg,
         output_dict=True,
-<<<<<<< HEAD
-        **model_kwargs,
-=======
         pos_embed=args.pos_embed,
         interpolation=args.interpolation,  # only effective for inference
         square_resize_only=args.square_resize_only,  # only effective for inference
->>>>>>> 546e8ae5
+        **model_kwargs,
     )
     if args.distill:
         # FIXME: currently assumes the model you're distilling from has the same tokenizer & transforms.
