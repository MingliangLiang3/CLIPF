--- conflicted
+++ resolved
@@ -6,7 +6,6 @@
 
 import numpy as np
 import torch
-<<<<<<< HEAD
 import torch.nn.functional as F
 
 from open_clip import create_model_and_transforms, trace_model
@@ -20,10 +19,6 @@
 from .scheduler import cosine_lr
 from .train import train_one_epoch
 from .train_jig import TrainJig
-=======
-from torch import optim
-from torch.cuda.amp import GradScaler
->>>>>>> f59735cd
 
 try:
     import wandb
@@ -103,7 +98,6 @@
     args.log_level = logging.DEBUG if args.debug else logging.INFO
     setup_logging(args.log_path, args.log_level)
 
-<<<<<<< HEAD
     # fully initialize device + distributed environment
     assert args.precision in ['amp', 'fp16', 'fp32']
     if args.precision == 'fp16':
@@ -126,12 +120,6 @@
             f'Process (global: {dev_env.rank}, local {dev_env.local_rank}), total {dev_env.world_size}.')
     else:
         logging.info(f'Running with a single process. Device {dev_env.device}.')
-=======
-    # fully initialize distributed device environment
-    torch.backends.cudnn.benchmark = True
-    torch.backends.cudnn.deterministic = False
-    device = init_distributed_device(args)
->>>>>>> f59735cd
 
     # setup logging services
     args.wandb = 'wandb' in args.report_to or 'all' in args.report_to
@@ -192,82 +180,45 @@
                 f'Enabling gradient caching with chunk_size: {args.grad_cache_chunk_size}, '
                 f'batch_size: {args.batch_size}, val_batch_size: {args.val_batch_size}.')
 
-<<<<<<< HEAD
-    data = get_data(args, (preprocess_train, preprocess_val))
-    assert len(data), 'At least one train or eval dataset must be specified.'
-
-    loss_cfg = LossCfg(
-        type='clip',  # TODO support other CLIP-like image-text losses
-        local_loss=args.local_loss,
-        gather_with_grad=args.gather_with_grad)
-
-    if 'train' not in data:
-        # evaluate only, specify checkpoint via --checkpoint arg, not --resume arg
-        # TODO update evaluate to use jig / loss cfg
-        evaluate(model, data, 0, args)
-        return
-
-    optim_cfg = OptimCfg(
-        type='adamw',   # TODO support other optimizers
-        lr=args.lr,
-        betas=(args.beta1, args.beta2),
-        eps=args.eps,
-    )
-=======
-    # create optimizer and scaler
-    optimizer = None
-    scaler = None
+    start_epoch = 0
+    train_jig = None
     if args.train_data:
-        assert not args.trace, 'Cannot train with traced model'
-
-        exclude = lambda n, p: p.ndim < 2 or "bn" in n or "ln" in n or "bias" in n or 'logit_scale' in n
-        include = lambda n, p: not exclude(n, p)
-
-        named_parameters = list(model.named_parameters())
-        gain_or_bias_params = [p for n, p in named_parameters if exclude(n, p) and p.requires_grad]
-        rest_params = [p for n, p in named_parameters if include(n, p) and p.requires_grad]
-
-        optimizer = optim.AdamW(
-            [
-                {"params": gain_or_bias_params, "weight_decay": 0.},
-                {"params": rest_params, "weight_decay": args.wd},
-            ],
+        # train specific setup
+        loss_cfg = LossCfg(
+            type='clip',  # TODO support other CLIP-like image-text losses
+            local_loss=args.local_loss,
+            gather_with_grad=args.gather_with_grad)
+
+        optim_cfg = OptimCfg(
+            type='adamw',   # TODO support other optimizers
             lr=args.lr,
             betas=(args.beta1, args.beta2),
             eps=args.eps,
         )
-        if args.horovod:
-            optimizer = hvd.DistributedOptimizer(optimizer, named_parameters=model.named_parameters())
-            hvd.broadcast_parameters(model.state_dict(), root_rank=0)
-            hvd.broadcast_optimizer_state(optimizer, root_rank=0)
-
-        scaler = GradScaler() if args.precision == "amp" else None
->>>>>>> f59735cd
-
-    train_jig = TrainJig(
-        model=model,
-        dev_env=dev_env,
-        loss_cfg=loss_cfg,
-        optim_cfg=optim_cfg,
-        grad_cache_chunk_size=args.grad_cache_chunk_size,
-    )
-    if args.resume is not None:
-        train_jig.resume(args.resume)
-
-<<<<<<< HEAD
+
+        train_jig = TrainJig(
+            model=model,
+            dev_env=dev_env,
+            loss_cfg=loss_cfg,
+            optim_cfg=optim_cfg,
+            grad_cache_chunk_size=args.grad_cache_chunk_size,
+        )
+        if args.resume is not None:
+            train_jig.resume(args.resume)
+        start_epoch = train_jig.epoch  # get_data needs epoch for wds.detshuffle seeding if we are training
+
+    data = get_data(args, (preprocess_train, preprocess_val), epoch=start_epoch)
+    assert len(data), 'At least one train or eval dataset must be specified.'
+
+    if 'train' not in data:
+        # evaluate only, specify checkpoint via --checkpoint arg, not --resume arg
+        # TODO possibly update evaluate to use jig / loss cfg?
+        evaluate(model, data, start_epoch, args)
+        return
+
+    assert train_jig is not None
     total_steps = data["train"].dataloader.num_batches * args.epochs
     scheduler = cosine_lr(train_jig.optimizer, args.lr, args.warmup, total_steps)
-=======
-    # initialize datasets
-    data = get_data(args, (preprocess_train, preprocess_val), epoch=start_epoch)
-    assert len(data), 'At least one train or eval dataset must be specified.'
-
-    # create scheduler if train
-    scheduler = None
-    if 'train' in data and optimizer is not None:
-        total_steps = data["train"].dataloader.num_batches * args.epochs
-        scheduler = cosine_lr(optimizer, args.lr, args.warmup, total_steps)
->>>>>>> f59735cd
 
     # determine if this worker should save logs and checkpoints. only do so if it is rank == 0
     args.save_logs = args.logs and args.logs.lower() != 'none' and is_master(args)
@@ -294,17 +245,8 @@
         wandb.save(params_file)
         logging.debug('Finished loading wandb.')
 
-<<<<<<< HEAD
-    for epoch in range(train_jig.epoch, args.epochs):
+    for epoch in range(start_epoch, args.epochs):
         if dev_env.is_master():
-=======
-    if 'train' not in data:
-        evaluate(model, data, start_epoch, args, writer)
-        return
-
-    for epoch in range(start_epoch, args.epochs):
-        if is_master(args):
->>>>>>> f59735cd
             logging.info(f'Start epoch {epoch}')
 
         train_one_epoch(train_jig, data, scheduler, args, tb_writer)
