import json
import logging
import math
import os
import time

import numpy as np
import torch
import torch.nn.functional as F
from torch.nn.parallel.distributed import DistributedDataParallel

try:
    import wandb
except ImportError:
    wandb = None

<<<<<<< HEAD
from open_clip import get_cast_dtype, CLIP, CustomTextCLIP, CoCa
=======
from open_clip import get_cast_dtype, CLIP, CustomTextCLIP
>>>>>>> 255da5ce
from .distributed import is_master
from .zero_shot import zero_shot_eval
from .precision import get_autocast


class AverageMeter(object):
    """Computes and stores the average and current value"""

    def __init__(self):
        self.reset()

    def reset(self):
        self.val = 0
        self.avg = 0
        self.sum = 0
        self.count = 0

    def update(self, val, n=1):
        self.val = val
        self.sum += val * n
        self.count += n
        self.avg = self.sum / self.count

def is_clip(model):
    return type(model) in [CLIP, CustomTextCLIP]

<<<<<<< HEAD
def is_coca(model):
    return type(model) in [CoCa]

=======
>>>>>>> 255da5ce
def postprocess_clip_output(model_out):
    return {
        "image_features": model_out[0],
        "text_features": model_out[1],
        "logit_scale": model_out[2]
    }
<<<<<<< HEAD

def postprocess_coca_output(model_out):
    return {
        "image_features": model_out[0],
        "text_features": model_out[1],
        "logits": model_out[2],
        "labels": model_out[3],
        "logit_scale": model_out[4]
    }
=======
>>>>>>> 255da5ce

def unwrap_model(model):
    if hasattr(model, 'module'):
        return model.module
    else:
        return model


def backward(total_loss, scaler):
    if scaler is not None:
        scaler.scale(total_loss).backward()
    else:
        total_loss.backward()


def train_one_epoch(model, data, loss, epoch, optimizer, scaler, scheduler, args, tb_writer=None):
    device = torch.device(args.device)
    autocast = get_autocast(args.precision)
    cast_dtype = get_cast_dtype(args.precision)

    model.train()

    data['train'].set_epoch(epoch)  # set epoch in process safe manner via sampler or shared_epoch
    dataloader = data['train'].dataloader
    num_batches_per_epoch = dataloader.num_batches // args.accum_freq
    sample_digits = math.ceil(math.log(dataloader.num_samples + 1, 10))

    if args.accum_freq > 1:
        accum_images, accum_texts, accum_features = [], [], {}

    losses_m = {}
    batch_time_m = AverageMeter()
    data_time_m = AverageMeter()
    end = time.time()
    for i, batch in enumerate(dataloader):
        i_accum = i // args.accum_freq
        step = num_batches_per_epoch * epoch + i_accum

        if not args.skip_scheduler:
            scheduler(step)

        images, texts = batch
        images = images.to(device=device, dtype=cast_dtype, non_blocking=True)
        texts = texts.to(device=device, non_blocking=True)

        data_time_m.update(time.time() - end)
        optimizer.zero_grad()

        if args.accum_freq == 1:
            with autocast():
                model_out = model(images, texts)
                # for clip if it does not output_dict
                module = model.module if type(model) == DistributedDataParallel else model
                if is_clip(module) and not module.output_dict:
                    model_out = postprocess_clip_output(model_out)
<<<<<<< HEAD
                elif is_coca(module) and not module.output_dict:
                    model_out = postprocess_coca_output(model_out)

=======
>>>>>>> 255da5ce
                logit_scale = model_out["logit_scale"]
                losses = loss(**model_out, output_dict=True)

                total_loss = sum(losses.values())
                losses["loss"] = total_loss

            backward(total_loss, scaler)
        else:
            # First, cache the features without any gradient tracking.
            with torch.no_grad():
                with autocast():
                    model_out = model(images, texts)
                    # for clip if it does not output_dict
                    module = model.module if type(model) == DistributedDataParallel else model
                    if is_clip(module) and not module.output_dict:
                        model_out = postprocess_clip_output(model_out)
<<<<<<< HEAD
                    elif is_coca(module) and not module.output_dict:
                        model_out = postprocess_coca_output(model_out)
=======
>>>>>>> 255da5ce
                    model_out.pop("logit_scale")
                    for key, val in model_out.items():
                        if key in accum_features:
                            accum_features[key].append(val)
                        else:
                            accum_features[key] = [val]

                accum_images.append(images)
                accum_texts.append(texts)

            # If (i + 1) % accum_freq is not zero, move on to the next batch.
            if ((i + 1) % args.accum_freq) > 0:
                # FIXME this makes data time logging unreliable when accumulating
                continue

            # Now, ready to take gradients for the last accum_freq batches.
            # Re-do the forward pass for those batches, and use the cached features from the other batches as negatives.
            # Call backwards each time, but only step optimizer at the end.
            optimizer.zero_grad()
            for j in range(args.accum_freq):
                images = accum_images[j]
                texts = accum_texts[j]
                with autocast():
<<<<<<< HEAD
                    model_out = model(images, texts)
=======
                    model_out = model(images, texts, output_dict=True)
>>>>>>> 255da5ce
                    # for clip if it does not output_dict
                    module = model.module if type(model) == DistributedDataParallel else model
                    if is_clip(module) and not model.output_dict:
                        model_out = postprocess_clip_output(model_out)
<<<<<<< HEAD
                    elif is_coca(module) and not module.output_dict:
                        model_out = postprocess_coca_output(model_out)
=======
>>>>>>> 255da5ce
                    logit_scale = model_out.pop("logit_scale")
                    for key, val in accum_features:
                        accumulated = accum_features[key]
                        accumulated = accumulated[:j] +  [model_out[key]] + accumulated[j + 1:]
                    losses = loss(**accumulated, logit_scale=logit_scale, output_dict=True)
                    total_loss = sum(losses.values())
                    losses["loss"] = total_loss
                backward(total_loss, scaler)

        if scaler is not None:
            if args.horovod:
                optimizer.synchronize()
                scaler.unscale_(optimizer)
                if args.grad_clip_norm is not None:
                    torch.nn.utils.clip_grad_norm_(model.parameters(), args.grad_clip_norm, norm_type=2.0)
                with optimizer.skip_synchronize():
                    scaler.step(optimizer)
            else:
                if args.grad_clip_norm is not None:
                    scaler.unscale_(optimizer)
                    torch.nn.utils.clip_grad_norm_(model.parameters(), args.grad_clip_norm, norm_type=2.0)
                scaler.step(optimizer)
            scaler.update()
        else:
            if args.grad_clip_norm is not None:
                torch.nn.utils.clip_grad_norm_(model.parameters(), args.grad_clip_norm, norm_type=2.0)
            optimizer.step()

        # reset gradient accum, if enabled
        if args.accum_freq > 1:
            accum_images, accum_texts, accum_features = [], [], {}

        # Note: we clamp to 4.6052 = ln(100), as in the original paper.
        with torch.no_grad():
            unwrap_model(model).logit_scale.clamp_(0, math.log(100))

        batch_time_m.update(time.time() - end)
        end = time.time()
        batch_count = i_accum + 1
        if is_master(args) and (i_accum % args.log_every_n_steps == 0 or batch_count == num_batches_per_epoch):
            batch_size = len(images)
            num_samples = batch_count * batch_size * args.accum_freq * args.world_size
            samples_per_epoch = dataloader.num_samples
            percent_complete = 100.0 * batch_count / num_batches_per_epoch

            # NOTE loss is coarsely sampled, just master node and per log update
            for key, val in losses.items():
                if key not in losses_m:
                    losses_m[key] = AverageMeter()
                losses_m[key].update(val.item(), batch_size)

            logit_scale_scalar = logit_scale.item()
            loss_log = " ".join(
                [
                    f"{loss_name.capitalize()}: {loss_m.val:#.5g} ({loss_m.avg:#.5g})" 
                    for loss_name, loss_m in losses_m.items()
                ]
            )
            logging.info(
                f"Train Epoch: {epoch} [{num_samples:>{sample_digits}}/{samples_per_epoch} ({percent_complete:.0f}%)] "
                f"Data (t): {data_time_m.avg:.3f} "
                f"Batch (t): {batch_time_m.avg:.3f}, {args.accum_freq * args.batch_size * args.world_size / batch_time_m.val:#g}/s "
                f"LR: {optimizer.param_groups[0]['lr']:5f} "
                f"Logit Scale: {logit_scale_scalar:.3f} " + loss_log
            )

            # Save train loss / etc. Using non avg meter values as loggers have their own smoothing
            log_data = {
                "data_time": data_time_m.val,
                "batch_time": batch_time_m.val,
                "samples_per_second": args.accum_freq * args.batch_size * args.world_size / batch_time_m.val,
                "scale": logit_scale_scalar,
                "lr": optimizer.param_groups[0]["lr"]
            }            
            log_data.update({name:val.val for name,val in losses_m.items()})

            for name, val in log_data.items():
                name = "train/" + name
                if tb_writer is not None:
                    tb_writer.add_scalar(name, val, step)
                if args.wandb:
                    assert wandb is not None, 'Please install wandb.'
                    wandb.log({name: val, 'step': step})

            # resetting batch / data time meters per log window
            batch_time_m.reset()
            data_time_m.reset()
    # end for


def evaluate(model, data, epoch, args, tb_writer=None):
    metrics = {}
    if not is_master(args):
        return metrics
    device = torch.device(args.device)
    model.eval()

    zero_shot_metrics = zero_shot_eval(model, data, epoch, args)
    metrics.update(zero_shot_metrics)

    autocast = get_autocast(args.precision)
    cast_dtype = get_cast_dtype(args.precision)

    if 'val' in data and (args.val_frequency and ((epoch % args.val_frequency) == 0 or epoch == args.epochs)):
        dataloader = data['val'].dataloader
        num_samples = 0
        samples_per_val = dataloader.num_samples

        # FIXME this does not scale past small eval datasets
        # all_image_features @ all_text_features will blow up memory and compute very quickly
        cumulative_loss = 0.0
        cumulative_gen_loss = 0.0
        all_image_features, all_text_features = [], []
        with torch.no_grad():
            for i, batch in enumerate(dataloader):
                images, texts = batch
                images = images.to(device=device, dtype=cast_dtype, non_blocking=True)
                texts = texts.to(device=device, non_blocking=True)

                with autocast():
<<<<<<< HEAD
                    model_out = model(images, texts)
=======
                    model_out = model(images, texts, output_dict=True)
>>>>>>> 255da5ce
                    # for clip if it does not output_dict
                    module = model.module if type(model) == DistributedDataParallel else model
                    if is_clip(module) and not module.output_dict:
                        model_out = postprocess_clip_output(model_out)
<<<<<<< HEAD
                    elif is_coca(module) and not module.output_dict:
                        model_out = postprocess_coca_output(model_out)
=======
>>>>>>> 255da5ce
                    image_features = model_out["image_features"]
                    text_features = model_out["text_features"]
                    logit_scale = model_out["logit_scale"]
                    # features are accumulated in CPU tensors, otherwise GPU memory exhausted quickly
                    # however, system RAM is easily exceeded and compute time becomes problematic
                    all_image_features.append(image_features.cpu())
                    all_text_features.append(text_features.cpu())
                    logit_scale = logit_scale.mean()
                    logits_per_image = logit_scale * image_features @ text_features.t()
                    logits_per_text = logits_per_image.t()

                    batch_size = images.shape[0]
                    labels = torch.arange(batch_size, device=device).long()
                    total_loss = (
                        F.cross_entropy(logits_per_image, labels) +
                        F.cross_entropy(logits_per_text, labels)
                    ) / 2

                    gen_loss = maybe_compute_generative_loss(model_out)

                cumulative_loss += total_loss * batch_size
                num_samples += batch_size
                if is_master(args) and (i % 100) == 0:
                    logging.info(
                        f"Eval Epoch: {epoch} [{num_samples} / {samples_per_val}]\t"
                        f"Clip Loss: {cumulative_loss / num_samples:.6f}\t")

                    if gen_loss is not None:
                        cumulative_gen_loss += gen_loss * batch_size
                        logging.info(
                            f"Generative Loss: {cumulative_gen_loss / num_samples:.6f}\t")

            val_metrics = get_clip_metrics(
                image_features=torch.cat(all_image_features),
                text_features=torch.cat(all_text_features),
                logit_scale=logit_scale.cpu(),
            )
            loss = cumulative_loss / num_samples
            metrics.update(
                {**val_metrics, "clip_val_loss": loss.item(), "epoch": epoch, "num_samples": num_samples}
            )
            if gen_loss is not None:
                gen_loss = cumulative_gen_loss / num_samples
                metrics.update({"val_generative_loss": gen_loss.item()})

    if not metrics:
        return metrics

    logging.info(
        f"Eval Epoch: {epoch} "
        + "\t".join([f"{k}: {round(v, 4):.4f}" for k, v in metrics.items()])
    )

    if args.save_logs:
        for name, val in metrics.items():
            if tb_writer is not None:
                tb_writer.add_scalar(f"val/{name}", val, epoch)

        with open(os.path.join(args.checkpoint_path, "results.jsonl"), "a+") as f:
            f.write(json.dumps(metrics))
            f.write("\n")

    if args.wandb:
        assert wandb is not None, 'Please install wandb.'
        for name, val in metrics.items():
            wandb.log({f"val/{name}": val, 'epoch': epoch})

    return metrics


def get_clip_metrics(image_features, text_features, logit_scale):
    metrics = {}
    logits_per_image = (logit_scale * image_features @ text_features.t()).detach().cpu()
    logits_per_text = logits_per_image.t().detach().cpu()

    logits = {"image_to_text": logits_per_image, "text_to_image": logits_per_text}
    ground_truth = torch.arange(len(text_features)).view(-1, 1)

    for name, logit in logits.items():
        ranking = torch.argsort(logit, descending=True)
        preds = torch.where(ranking == ground_truth)[1]
        preds = preds.detach().cpu().numpy()
        metrics[f"{name}_mean_rank"] = preds.mean() + 1
        metrics[f"{name}_median_rank"] = np.floor(np.median(preds)) + 1
        for k in [1, 5, 10]:
            metrics[f"{name}_R@{k}"] = np.mean(preds < k)

    return metrics


def maybe_compute_generative_loss(model_out):
    if "logits" in model_out and "labels" in model_out:
        token_logits = model_out["logits"]
        token_labels = model_out["labels"]
        return F.cross_entropy(token_logits.permute(0, 2, 1), token_labels)<|MERGE_RESOLUTION|>--- conflicted
+++ resolved
@@ -14,11 +14,7 @@
 except ImportError:
     wandb = None
 
-<<<<<<< HEAD
-from open_clip import get_cast_dtype, CLIP, CustomTextCLIP, CoCa
-=======
 from open_clip import get_cast_dtype, CLIP, CustomTextCLIP
->>>>>>> 255da5ce
 from .distributed import is_master
 from .zero_shot import zero_shot_eval
 from .precision import get_autocast
@@ -45,30 +41,12 @@
 def is_clip(model):
     return type(model) in [CLIP, CustomTextCLIP]
 
-<<<<<<< HEAD
-def is_coca(model):
-    return type(model) in [CoCa]
-
-=======
->>>>>>> 255da5ce
 def postprocess_clip_output(model_out):
     return {
         "image_features": model_out[0],
         "text_features": model_out[1],
         "logit_scale": model_out[2]
     }
-<<<<<<< HEAD
-
-def postprocess_coca_output(model_out):
-    return {
-        "image_features": model_out[0],
-        "text_features": model_out[1],
-        "logits": model_out[2],
-        "labels": model_out[3],
-        "logit_scale": model_out[4]
-    }
-=======
->>>>>>> 255da5ce
 
 def unwrap_model(model):
     if hasattr(model, 'module'):
@@ -124,12 +102,6 @@
                 module = model.module if type(model) == DistributedDataParallel else model
                 if is_clip(module) and not module.output_dict:
                     model_out = postprocess_clip_output(model_out)
-<<<<<<< HEAD
-                elif is_coca(module) and not module.output_dict:
-                    model_out = postprocess_coca_output(model_out)
-
-=======
->>>>>>> 255da5ce
                 logit_scale = model_out["logit_scale"]
                 losses = loss(**model_out, output_dict=True)
 
@@ -146,11 +118,6 @@
                     module = model.module if type(model) == DistributedDataParallel else model
                     if is_clip(module) and not module.output_dict:
                         model_out = postprocess_clip_output(model_out)
-<<<<<<< HEAD
-                    elif is_coca(module) and not module.output_dict:
-                        model_out = postprocess_coca_output(model_out)
-=======
->>>>>>> 255da5ce
                     model_out.pop("logit_scale")
                     for key, val in model_out.items():
                         if key in accum_features:
@@ -174,20 +141,11 @@
                 images = accum_images[j]
                 texts = accum_texts[j]
                 with autocast():
-<<<<<<< HEAD
-                    model_out = model(images, texts)
-=======
                     model_out = model(images, texts, output_dict=True)
->>>>>>> 255da5ce
                     # for clip if it does not output_dict
                     module = model.module if type(model) == DistributedDataParallel else model
                     if is_clip(module) and not model.output_dict:
                         model_out = postprocess_clip_output(model_out)
-<<<<<<< HEAD
-                    elif is_coca(module) and not module.output_dict:
-                        model_out = postprocess_coca_output(model_out)
-=======
->>>>>>> 255da5ce
                     logit_scale = model_out.pop("logit_scale")
                     for key, val in accum_features:
                         accumulated = accum_features[key]
@@ -242,7 +200,7 @@
             logit_scale_scalar = logit_scale.item()
             loss_log = " ".join(
                 [
-                    f"{loss_name.capitalize()}: {loss_m.val:#.5g} ({loss_m.avg:#.5g})" 
+                    f"{loss_name.capitalize()}: {loss_m.val:#.5g} ({loss_m.avg:#.5g})"
                     for loss_name, loss_m in losses_m.items()
                 ]
             )
@@ -261,7 +219,7 @@
                 "samples_per_second": args.accum_freq * args.batch_size * args.world_size / batch_time_m.val,
                 "scale": logit_scale_scalar,
                 "lr": optimizer.param_groups[0]["lr"]
-            }            
+            }
             log_data.update({name:val.val for name,val in losses_m.items()})
 
             for name, val in log_data.items():
@@ -308,20 +266,11 @@
                 texts = texts.to(device=device, non_blocking=True)
 
                 with autocast():
-<<<<<<< HEAD
-                    model_out = model(images, texts)
-=======
                     model_out = model(images, texts, output_dict=True)
->>>>>>> 255da5ce
                     # for clip if it does not output_dict
                     module = model.module if type(model) == DistributedDataParallel else model
                     if is_clip(module) and not module.output_dict:
                         model_out = postprocess_clip_output(model_out)
-<<<<<<< HEAD
-                    elif is_coca(module) and not module.output_dict:
-                        model_out = postprocess_coca_output(model_out)
-=======
->>>>>>> 255da5ce
                     image_features = model_out["image_features"]
                     text_features = model_out["text_features"]
                     logit_scale = model_out["logit_scale"]
