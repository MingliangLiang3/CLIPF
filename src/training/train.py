import json
import logging
import math
import os
import time
from contextlib import suppress

import numpy as np
import torch
import torch.nn.functional as F

try:
    import wandb
except ImportError:
    wandb = None

from open_clip import ClipLoss
from .distributed import is_master
from .zero_shot import zero_shot_eval

from grad_cache_vl.grad_cache import GradCache

class AverageMeter(object):
    """Computes and stores the average and current value"""
    def __init__(self):
        self.reset()

    def reset(self):
        self.val = 0
        self.avg = 0
        self.sum = 0
        self.count = 0

    def update(self, val, n=1):
        self.val = val
        self.sum += val * n
        self.count += n
        self.avg = self.sum / self.count


def unwrap_model(model):
    if hasattr(model, 'module'):
        return model.module
    else:
        return model


def train_one_epoch(model, data, epoch, optimizer, scaler, scheduler, args, tb_writer=None):
    device = torch.device(args.device)
    autocast = torch.cuda.amp.autocast if args.precision == 'amp' else suppress
    model.train()
    loss = ClipLoss(
        local_loss=args.local_loss,
        gather_with_grad=args.gather_with_grad,
        cache_labels=True,
        rank=args.rank,
        world_size=args.world_size,
        use_horovod=args.horovod)
<<<<<<< HEAD
    dataloader, sampler = data['train'].dataloader, data['train'].sampler
    if args.distributed and sampler is not None:
        sampler.set_epoch(epoch)
=======

    data['train'].set_epoch(epoch)  # set epoch in process safe manner via sampler or shared_epoch
    dataloader = data['train'].dataloader
>>>>>>> 6382b101
    num_batches_per_epoch = dataloader.num_batches
    sample_digits = math.ceil(math.log(dataloader.num_samples + 1, 10))

    loss_m = AverageMeter()
    batch_time_m = AverageMeter()
    data_time_m = AverageMeter()
    end = time.time()

    if args.gc:
        if args.horovod:
            print("horovod is not currently enabled for gradient caching")
            raise NotImplementedError
        if args.precision != 'fp32':
            if args.distributed:
                print("The following combination is not yet supported: gradient caching, mixed precision, DDP")
                print("Please try: gradient caching, fp32, DDP or gradient caching, amp, single GPU")
                raise NotImplementedError
            gc = GradCache(
                models=[model, model], 
                chunk_sizes=args.gpumaxbatch, 
                loss_fn=loss,
                fp16=True,
                scaler=scaler
            )
        else:
            gc = GradCache(
                models=[model , model], 
                chunk_sizes=args.gpumaxbatch, 
                loss_fn=loss,
                fp16=False,
                scaler=scaler
            )

    for i, batch in enumerate(dataloader):
        step = num_batches_per_epoch * epoch + i
        scheduler(step)

        images, texts = batch
        texts = texts.to(device=device, non_blocking=True)
        images = images.to(device=device, non_blocking=True)
        data_time_m.update(time.time() - end)
        optimizer.zero_grad()

        with autocast():
            if args.gc:
                total_loss, logit_scale_scalar = gc([images, texts], vl_model=True, no_sync_except_last=args.distributed, lock_img=(args.lock_image_freeze_bn_stats or args.lock_image), scaler=scaler)
                if scaler is not None:
                    scaler.step(optimizer)
                    scaler.update()
                else:
                    optimizer.step()
            elif args.model == "coca":
                total_loss = model(
                    text = texts,
                    images = images,
                    return_loss = True  # set this to True to get the full caption + contrastive loss
                )
            else:                    
                image_features, text_features, logit_scale = model(images, texts)
                total_loss = loss(image_features, text_features, logit_scale)
                if scaler is not None:
                    scaler.scale(total_loss).backward()
                    if args.horovod:
                        optimizer.synchronize()
                        scaler.unscale_(optimizer)
                        with optimizer.skip_synchronize():
                            scaler.step(optimizer)
                    else:
                        scaler.step(optimizer)
                    scaler.update()
                else:
                    total_loss.backward()
                    optimizer.step()

        # Note: we clamp to 4.6052 = ln(100), as in the original paper.
        if args.model != "coca":
            with torch.no_grad():
                unwrap_model(model).logit_scale.clamp_(0, math.log(100))

        batch_time_m.update(time.time() - end)
        end = time.time()
        batch_count = i + 1
        STEP_COUNT = 10 if args.debug else 100
        if is_master(args) and (i % STEP_COUNT == 0 or batch_count == num_batches_per_epoch):
            batch_size = len(images)
            num_samples = batch_count * batch_size * args.world_size
            samples_per_epoch = dataloader.num_samples
            percent_complete = 100.0 * batch_count / num_batches_per_epoch
            # NOTE loss is coarsely sampled, just master node and per log update
            loss_m.update(total_loss.item(), batch_size)
            if np.isnan(loss_m.val):
                logging.info("NaN loss in logging function on iteration {}".format(i))
                logging.info("FEATURES: ")
                logging.info(image_features)
                logging.info(text_features)
            if args.model == "coca":
                logit_scale = torch.tensor([1.0])
            if not args.gc:
                logit_scale_scalar = logit_scale.item()
            logging.info(
                f"Train Epoch: {epoch} [{num_samples:>{sample_digits}}/{samples_per_epoch} ({percent_complete:.0f}%)] "
                f"Loss: {loss_m.val:#.5g} ({loss_m.avg:#.4g}) "
                f"Data (t): {data_time_m.avg:.3f} "
                f"Batch (t): {batch_time_m.avg:.3f} "
                f"LR: {optimizer.param_groups[0]['lr']:5f} "
                f"Logit Scale: {logit_scale_scalar:.3f}"
            )

            # Save train loss / etc. Using non avg meter values as loggers have their own smoothing
            log_data = {
                "loss": loss_m.val,
                "data_time": data_time_m.val,
                "batch_time": batch_time_m.val,
                "scale":  logit_scale_scalar,
                "lr": optimizer.param_groups[0]["lr"]
            }
            for name, val in log_data.items():
                name = "train/" + name
                if tb_writer is not None:
                    tb_writer.add_scalar(name, val, step)
                if args.wandb:
                    assert wandb is not None, 'Please install wandb.'
                    wandb.log({name: val, 'step': step})

            # resetting batch / data time meters per log window
            batch_time_m.reset()
            data_time_m.reset()
    # end for


def evaluate(model, data, epoch, args, tb_writer=None):
    metrics = {}
    if not is_master(args):
        return metrics
    device = torch.device(args.device)
    model.eval()

    zero_shot_metrics = zero_shot_eval(model, data, epoch, args)
    metrics.update(zero_shot_metrics)

    autocast = torch.cuda.amp.autocast if args.precision == 'amp' else suppress
    if 'val' in data and (args.val_frequency and ((epoch % args.val_frequency) == 0 or epoch == args.epochs)):
        dataloader = data['val'].dataloader
        num_samples = 0
        samples_per_val = dataloader.num_samples

        # FIXME this does not scale past small eval datasets
        # all_image_features @ all_text_features will blow up memory and compute very quickly
        cumulative_loss = 0.0
        all_image_features, all_text_features = [], []
        with torch.no_grad():
            for i, batch in enumerate(dataloader):
                # FIXME hacking a solution for large batch sizes to avoid evaluation overloading memory
                # this will result in less accurate evaluation metrics
                if len(batch[0]) > args.gpumaxbatch:
                    images = batch[0][:args.gpumaxbatch]
                    texts = batch[1][:args.gpumaxbatch]
                else:
                    images, texts = batch
                images = images.to(device=device, non_blocking=True)
                texts = texts.to(device=device, non_blocking=True)
                
                with autocast():
                    image_features, text_features, logit_scale = model(images, texts)
                    # features are accumulated in CPU tensors, otherwise GPU memory exhausted quickly
                    # however, system RAM is easily exceeded and compute time becomes problematic
                    all_image_features.append(image_features.cpu())
                    all_text_features.append(text_features.cpu())
                    logit_scale = logit_scale.mean()
                    logits_per_image = logit_scale * image_features @ text_features.t()
                    logits_per_text = logits_per_image.t()

                    batch_size = images.shape[0]
                    labels = torch.arange(batch_size, device=device).long()
                    total_loss = (
                        F.cross_entropy(logits_per_image, labels) +
                        F.cross_entropy(logits_per_text, labels)
                    ) / 2

                cumulative_loss += total_loss * batch_size
                num_samples += batch_size
                if is_master(args) and (i % 100) == 0:
                    logging.info(
                        f"Eval Epoch: {epoch} [{num_samples} / {samples_per_val}]\t"
                        f"Loss: {cumulative_loss / num_samples:.6f}\t")

            val_metrics = get_metrics(
                image_features=torch.cat(all_image_features),
                text_features=torch.cat(all_text_features),
                logit_scale=logit_scale.cpu(),
            )
            loss = cumulative_loss / num_samples
            metrics.update(
                {**val_metrics, "val_loss": loss.item(), "epoch": epoch, "num_samples": num_samples}
            )

    if not metrics:
        return metrics

    logging.info(
        f"Eval Epoch: {epoch} "
        + "\t".join([f"{k}: {round(v, 4):.4f}" for k, v in metrics.items()])
    )

    if args.save_logs:
        for name, val in metrics.items():
            if tb_writer is not None:
                tb_writer.add_scalar(f"val/{name}", val, epoch)

        with open(os.path.join(args.checkpoint_path, "results.jsonl"), "a+") as f:
            f.write(json.dumps(metrics))
            f.write("\n")

    if args.wandb:
        assert wandb is not None, 'Please install wandb.'
        for name, val in metrics.items():
            wandb.log({f"val/{name}": val, 'epoch': epoch})

    return metrics


def get_metrics(image_features, text_features, logit_scale):
    metrics = {}
    logits_per_image = (logit_scale * image_features @ text_features.t()).detach().cpu()
    logits_per_text = logits_per_image.t().detach().cpu()

    logits = {"image_to_text": logits_per_image, "text_to_image": logits_per_text}
    ground_truth = torch.arange(len(text_features)).view(-1, 1)

    for name, logit in logits.items():
        ranking = torch.argsort(logit, descending=True)
        preds = torch.where(ranking == ground_truth)[1]
        preds = preds.detach().cpu().numpy()
        metrics[f"{name}_mean_rank"] = preds.mean() + 1
        metrics[f"{name}_median_rank"] = np.floor(np.median(preds)) + 1
        for k in [1, 5, 10]:
            metrics[f"{name}_R@{k}"] = np.mean(preds < k)

    return metrics<|MERGE_RESOLUTION|>--- conflicted
+++ resolved
@@ -56,15 +56,9 @@
         rank=args.rank,
         world_size=args.world_size,
         use_horovod=args.horovod)
-<<<<<<< HEAD
-    dataloader, sampler = data['train'].dataloader, data['train'].sampler
-    if args.distributed and sampler is not None:
-        sampler.set_epoch(epoch)
-=======
 
     data['train'].set_epoch(epoch)  # set epoch in process safe manner via sampler or shared_epoch
     dataloader = data['train'].dataloader
->>>>>>> 6382b101
     num_batches_per_epoch = dataloader.num_batches
     sample_digits = math.ceil(math.log(dataloader.num_samples + 1, 10))
 
