--- conflicted
+++ resolved
@@ -293,7 +293,6 @@
     parser.add_argument(
         "--grad-clip-norm", type=float, default=None, help="Gradient clip."
     )
-<<<<<<< HEAD
     # args for huggingface models support
     parser.add_argument(
         '--hf-model-name', type=str, default=None, help='Pretrained text encoder name from HuggingFace hub'
@@ -321,10 +320,7 @@
     )
 
 
-    args = parser.parse_args()
-=======
     args = parser.parse_args(args)
->>>>>>> 933e1a9f
 
     # If some params are not passed, we use the default values based on model name.
     default_params = get_default_params(args.model)
